--- conflicted
+++ resolved
@@ -1002,16 +1002,6 @@
     };
     coordinatesCacheRef.current.clear();
 
-<<<<<<< HEAD
-    setTimeout(() => {
-      setupDrawingCanvas();
-      setupEditingOverlay();
-      requestAnimationFrame(() => {
-        drawEditingPolygon(points);
-        lastDrawCallRef.current = performance.now();
-      });
-    }, 10);
-=======
     // Wait for viewer to be ready with proper polling
     const waitForViewerAndSetup = (attempts = 0, maxAttempts = 20) => {
       console.debug(`Attempt ${attempts + 1}/${maxAttempts} to setup editing`);
@@ -1041,7 +1031,6 @@
           console.warn('Canvas or overlay setup failed');
         }
       }
->>>>>>> 103f820c
 
       if (attempts < maxAttempts - 1) {
         const delay = Math.min(100 + attempts * 50, 500); // Progressive delay
