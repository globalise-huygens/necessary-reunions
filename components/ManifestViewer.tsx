--- conflicted
+++ resolved
@@ -68,7 +68,6 @@
   const [showIconography, setShowIconography] = useState(true);
 
   const [localAnnotations, setLocalAnnotations] = useState<Annotation[]>([]);
-<<<<<<< HEAD
   const canvasId = manifest?.items?.[currentCanvasIndex]?.id ?? '';
   const {
     annotations,
@@ -78,12 +77,6 @@
     removeAnnotation,
     getEtag,
   } = useAllAnnotations(canvasId);
-=======
-  const canvasId =
-    getManifestCanvases(manifest)?.[currentCanvasIndex]?.id ?? '';
-  const { annotations, isLoading: isLoadingAnnotations } =
-    useAllAnnotations(canvasId);
->>>>>>> c94baf29
 
   const isMobile = useIsMobile();
   const [mobileView, setMobileView] = useState<
