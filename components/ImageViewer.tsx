'use client';

import { getCanvasImageInfo, getManifestCanvases } from '@/lib/iiif-helpers';
import type { Annotation } from '@/lib/types';
import { cn } from '@/lib/utils';
import { RotateCcw, RotateCw } from 'lucide-react';
import React, { useEffect, useRef, useState } from 'react';
import { Button } from './Button';
import { DrawingTools } from './DrawingTools';
import { LoadingSpinner } from './LoadingSpinner';

interface ImageViewerProps {
  manifest: any;
  currentCanvas: number;
  annotations?: Annotation[];
  selectedAnnotationId?: string | null;
  onAnnotationSelect?: (id: string) => void;
  onViewerReady?: (viewer: any) => void;
  onNewAnnotation?: (annotation: Annotation) => void;
  onAnnotationUpdate?: (annotation: Annotation) => void;
  showAITextspotting: boolean;
  showAIIconography: boolean;
  showHumanTextspotting: boolean;
  showHumanIconography: boolean;
  viewMode: 'image' | 'annotation' | 'map' | 'gallery' | 'info';
  preserveViewport?: boolean;
  onViewportStateChange?: (
    state: { center: any; zoom: number; bounds: any } | null,
  ) => void;
  // Linking-related props (new functionality)
  linkingMode?: boolean;
  selectedIds?: string[];
  onSelectedIdsChange?: (ids: string[]) => void;
  showAnnotations?: boolean;
  currentPointSelector?: { x: number; y: number } | null;
}

export function ImageViewer({
  manifest,
  currentCanvas,
  annotations = [],
  selectedAnnotationId = null,
  onAnnotationSelect,
  onViewerReady,
  onNewAnnotation,
  onAnnotationUpdate,
  showAITextspotting,
  showAIIconography,
  showHumanTextspotting,
  showHumanIconography,
  viewMode,
  preserveViewport = false,
  onViewportStateChange,
  // Linking-related props
  linkingMode = false,
  selectedIds = [],
  onSelectedIdsChange,
  showAnnotations = true,
  currentPointSelector = null,
}: ImageViewerProps) {
  const mountRef = useRef<HTMLDivElement>(null);
  const viewerRef = useRef<any>(null);
  const osdRef = useRef<any>(null);
  const overlaysRef = useRef<HTMLDivElement[]>([]);
  const vpRectsRef = useRef<Record<string, any>>({});
  const tooltipRef = useRef<HTMLDivElement | null>(null);
  const onSelectRef = useRef(onAnnotationSelect);
  const selectedIdRef = useRef<string | null>(selectedAnnotationId);
  const selectedIdsRef = useRef<string[]>(selectedIds);
  const annotationsRef = useRef<Annotation[]>(annotations);
  const linkingModeRef = useRef<boolean>(linkingMode);
  const onSelectedIdsChangeRef = useRef(onSelectedIdsChange);
  const currentPointSelectorRef = useRef<{ x: number; y: number } | null>(
    currentPointSelector,
  );

  const lastViewportRef = useRef<any>(null);

  const [rotation, setRotation] = useState(0);
  const [isDrawingActive, setIsDrawingActive] = useState(false);

  // Update the isAIGenerated function to match main branch logic
  const isAIGenerated = (annotation: Annotation) => {
    // If it has a creator, it's human-created (from main branch)
    if (annotation.creator) {
      return false;
    }

    const bodies = Array.isArray(annotation.body)
      ? annotation.body
      : [annotation.body];
    const textualBodies = bodies.filter((b) => b?.type === 'TextualBody');
    const hasAIGenerator = textualBodies.some(
      (body) =>
        body.generator?.id?.includes('MapTextPipeline') ||
        body.generator?.label?.toLowerCase().includes('loghi') ||
        body.generator?.id?.includes('segment_icons.py'),
    );

    const hasTargetAIGenerator =
      annotation.target?.generator?.id?.includes('segment_icons.py');

    return hasAIGenerator || hasTargetAIGenerator;
  };

  const isHumanCreated = (annotation: Annotation) => {
    return !!annotation.creator;
  };

  const isTextAnnotation = (annotation: Annotation) => {
    return annotation.motivation === 'textspotting';
  };

  const isIconAnnotation = (annotation: Annotation) => {
    return (
      annotation.motivation === 'iconography' ||
      annotation.motivation === 'iconograpy'
    );
  };

  const getBodies = (annotation: Annotation) => {
    const bodies = Array.isArray(annotation.body)
      ? annotation.body
      : [annotation.body];
    return bodies.filter((b) => b.type === 'TextualBody');
  };

  const getLoghiBody = (annotation: Annotation) => {
    const bodies = getBodies(annotation);
    return bodies.find(
      (body) =>
        body.generator?.label?.toLowerCase().includes('loghi') ||
        body.generator?.id?.includes('loghi'),
    );
  };

  const getAnnotationText = (annotation: Annotation) => {
    const bodies = getBodies(annotation);
    const loghiBody = getLoghiBody(annotation);
    if (
      annotation.creator &&
      loghiBody &&
      loghiBody.value &&
      loghiBody.value.trim().length > 0
    ) {
      return loghiBody.value;
    }

    const fallbackBody = bodies.find(
      (body) => body.value && body.value.trim().length > 0,
    );
    return fallbackBody?.value || '';
  };

  const shouldShowAnnotation = (annotation: Annotation) => {
    const isAI = isAIGenerated(annotation);
    const isHuman = isHumanCreated(annotation);
    const isText = isTextAnnotation(annotation);
    const isIcon = isIconAnnotation(annotation);

    if (isAI && isText && showAITextspotting) return true;
    if (isAI && isIcon && showAIIconography) return true;
    if (isHuman && isText && showHumanTextspotting) return true;
    if (isHuman && isIcon && showHumanIconography) return true;

    return false;
  };

  // Helper function for SVG shape parsing
  const svgShapeToPoints = (element: Element): number[][] | null => {
    if (element.tagName === 'polygon') {
      const pointsAttr = element.getAttribute('points');
      if (!pointsAttr) return null;
      return pointsAttr
        .trim()
        .split(/\s+/)
        .map((pt) => pt.split(',').map(Number));
    } else if (element.tagName === 'rect') {
      const x = parseFloat(element.getAttribute('x') || '0');
      const y = parseFloat(element.getAttribute('y') || '0');
      const w = parseFloat(element.getAttribute('width') || '0');
      const h = parseFloat(element.getAttribute('height') || '0');
      return [
        [x, y],
        [x + w, y],
        [x + w, y + h],
        [x, y + h],
      ];
    } else if (element.tagName === 'circle') {
      const cx = parseFloat(element.getAttribute('cx') || '0');
      const cy = parseFloat(element.getAttribute('cy') || '0');
      const r = parseFloat(element.getAttribute('r') || '0');
      return Array.from({ length: 8 }, (_, i) => {
        const angle = (Math.PI * 2 * i) / 8;
        return [cx + r * Math.cos(angle), cy + r * Math.sin(angle)];
      });
    }
    return null;
  };

  // Helper function to adjust overlapping points
  const adjustOverlappingPoints = (
    points: Array<{
      x: number;
      y: number;
      id: string;
      annotation?: any;
      selector: any;
      originalSelector: any;
    }>,
  ) => {
    const adjustedPoints = [...points];
    const minDistance = 0.01;

    for (let i = 0; i < adjustedPoints.length; i++) {
      for (let j = i + 1; j < adjustedPoints.length; j++) {
        const point1 = adjustedPoints[i];
        const point2 = adjustedPoints[j];

        const dx = point2.x - point1.x;
        const dy = point2.y - point1.y;
        const distance = Math.sqrt(dx * dx + dy * dy);

        if (distance < minDistance && distance > 0) {
          const angle = Math.atan2(dy, dx);
          const adjustDistance = (minDistance - distance) / 2;

          point1.x -= Math.cos(angle) * adjustDistance;
          point1.y -= Math.sin(angle) * adjustDistance;
          point2.x += Math.cos(angle) * adjustDistance;
          point2.y += Math.sin(angle) * adjustDistance;
        }
      }
    }

    return adjustedPoints;
  };

  // Enhanced overlay styling that combines main branch and linking features
  const styleOverlays = () => {
    window.requestAnimationFrame(() => {
      overlaysRef.current.forEach((d) => {
        const id = d.dataset.annotationId;
        let isSel = false;
        let isLinked = false;
        let linkedIds: string[] = [];
        const currentSelectedId = selectedIdRef.current;
        const currentAnnotations = annotationsRef.current;
        const isHumanModified = d.dataset.humanModified === 'true';

        // Calculate linked annotations
        if (currentSelectedId) {
          const linkingAnnos = currentAnnotations.filter(
            (a) =>
              a.motivation === 'linking' &&
              Array.isArray(a.target) &&
              a.target.includes(currentSelectedId),
          );
          linkingAnnos.forEach((link) => {
            (link.target || []).forEach((tid: string) => {
              if (tid !== currentSelectedId) linkedIds.push(tid);
            });
          });
        }

        // Determine selection state
        if (
          id &&
          linkingMode &&
          selectedIdsRef.current &&
          selectedIdsRef.current.length > 0
        ) {
          isSel = selectedIdsRef.current.includes(id);
        } else {
          isSel = id === currentSelectedId;
        }

        if (id && currentSelectedId && linkedIds.includes(id)) {
          isLinked = true;
        }

        // Apply styling based on state (combining main branch and linking logic)
        if (isSel) {
          d.style.backgroundColor = 'rgba(255,0,0,0.3)';
          d.style.border = '2px solid rgba(255,0,0,0.8)';
        } else if (isLinked) {
          d.style.backgroundColor = 'rgba(150,0,0,0.4)';
          d.style.border = '2px solid rgba(150,0,0,0.9)';
        } else if (isHumanModified) {
          // From main branch: special styling for human-modified annotations
          d.style.backgroundColor = 'rgba(174,190,190,0.25)';
          d.style.border = '1px solid rgba(174,190,190,0.8)';
        } else {
          d.style.backgroundColor = 'rgba(0,100,255,0.2)';
          d.style.border = '1px solid rgba(0,100,255,0.6)';
        }
      });
    });
  };

  // Helper function to add overlays - moved outside useEffect for reusability
  const addOverlays = () => {
    const viewer = viewerRef.current;
    const OpenSeadragon = osdRef.current;

    if (!viewer || !OpenSeadragon) return;

    viewer.clearOverlays();
    overlaysRef.current = [];
    vpRectsRef.current = {};

    // Only show overlays in annotation view mode
    if (!showAnnotations || viewMode !== 'annotation') {
      return;
    }

    // Main annotation overlays loop
    for (const anno of annotations) {
      if (!anno || !anno.id || !anno.target) {
        continue;
      }

      // Skip linking annotations in the main overlay loop
      if (anno.motivation === 'linking') {
        continue;
      }

      // Use the shouldShowAnnotation function for proper filtering
      if (!shouldShowAnnotation(anno)) {
        continue;
      }

      let svgVal: string | null = null;
      const sel = anno.target?.selector;
      if (sel) {
        if (sel.type === 'SvgSelector') svgVal = sel.value;
        else if (Array.isArray(sel)) {
          const f = sel.find((s: any) => s.type === 'SvgSelector');
          if (f) svgVal = f.value;
        }
      }
      if (!svgVal) {
        continue;
      }

      let coords: number[][] | null = null;
      try {
        const doc = new window.DOMParser().parseFromString(
          svgVal,
          'image/svg+xml',
        );
        const shapeTags = ['polygon', 'rect', 'circle'];
        for (const tag of shapeTags) {
          const el = doc.querySelector(tag);
          if (el) {
            coords = svgShapeToPoints(el);
            if (coords) break;
          }
        }
      } catch (e) {}
      if (!coords && svgVal) {
        const match = svgVal.match(/<polygon points="([^"]+)"/);
        if (match) {
          coords = match[1]
            .trim()
            .split(/\s+/)
            .map((pt) => pt.split(',').map(Number));
        }
      }
      if (!coords || !coords.length) continue;

      const bbox = coords.reduce(
        (r, [x, y]) => ({
          minX: Math.min(r.minX, x),
          minY: Math.min(r.minY, y),
          maxX: Math.max(r.maxX, x),
          maxY: Math.max(r.maxY, y),
        }),
        {
          minX: Infinity,
          minY: Infinity,
          maxX: -Infinity,
          maxY: -Infinity,
        },
      );
      const [x, y, w, h] = [
        bbox.minX,
        bbox.minY,
        bbox.maxX - bbox.minX,
        bbox.maxY - bbox.minY,
      ];
      if (
        !isFinite(x) ||
        !isFinite(y) ||
        !isFinite(w) ||
        !isFinite(h) ||
        w <= 0 ||
        h <= 0
      )
        continue;

      const imgRect = new OpenSeadragon.Rect(x, y, w, h);
      const vpRect = viewer.viewport.imageToViewportRectangle(imgRect);
      vpRectsRef.current[anno.id] = vpRect;

      const div = document.createElement('div');
      div.dataset.annotationId = anno.id;

      // Mark human-modified annotations (from main branch)
      if (isHumanCreated(anno)) {
        div.dataset.humanModified = 'true';
      }

      Object.assign(div.style, {
        position: 'absolute',
        pointerEvents: isDrawingActive ? 'none' : 'auto',
        zIndex: '20',
        clipPath: `polygon(${coords
          .map(
            ([cx, cy]) => `${((cx - x) / w) * 100}% ${((cy - y) / h) * 100}%`,
          )
          .join(',')})`,
        cursor: linkingMode
          ? "url(\"data:image/svg+xml,%3Csvg width='24' height='24' viewBox='0 0 24 24' fill='none' xmlns='http://www.w3.org/2000/svg'%3E%3Ccircle cx='12' cy='12' r='11' fill='%23ffffff' stroke='%23336B5E' stroke-width='2'/%3E%3Cpath d='M12 6v12M6 12h12' stroke='%23336B5E' stroke-width='2' stroke-linecap='round'/%3E%3C/svg%3E\") 12 12, crosshair"
          : 'pointer',
      });

<<<<<<< HEAD
      // Add linking selection badges
      if (linkingMode && selectedIds && selectedIds.length > 0) {
        const idx = selectedIds.indexOf(anno.id);
        if (idx !== -1) {
          const badgeOverlay = document.createElement('div');
          badgeOverlay.textContent = String(idx + 1);
          Object.assign(badgeOverlay.style, {
            position: 'absolute',
            top: '0',
            left: '0',
            background: 'rgba(255,0,0,0.95)',
            color: 'white',
            fontWeight: 'bold',
            fontSize: '16px',
            borderRadius: '50%',
            width: '32px',
            height: '32px',
            display: 'flex',
            alignItems: 'center',
            justifyContent: 'center',
            boxShadow: '0 2px 8px rgba(0,0,0,0.18)',
            zIndex: '200',
            pointerEvents: 'none',
            border: '3px solid white',
            transform: 'translate(4px, 4px)',
          });
          viewer.addOverlay({
            element: badgeOverlay,
            location: new OpenSeadragon.Rect(vpRect.x, vpRect.y, 0, 0),
          });
        }
      } else if (selectedAnnotationId) {
        // Show linked annotation badges when not in linking mode
        let linkedIds: string[] = [];
        const linkingAnnos = annotations.filter(
          (a) =>
            a.motivation === 'linking' &&
            Array.isArray(a.target) &&
            a.target.includes(selectedAnnotationId),
        );
        linkingAnnos.forEach((link) => {
          (link.target || []).forEach((tid: string) => {
            if (tid !== selectedAnnotationId) linkedIds.push(tid);
          });
        });

        const linkedIdx = linkedIds.indexOf(anno.id);
        if (linkedIdx !== -1) {
          const badgeOverlay = document.createElement('div');
          badgeOverlay.textContent = String(linkedIdx + 1);
          Object.assign(badgeOverlay.style, {
            position: 'absolute',
            top: '0',
            left: '0',
            background: 'rgba(150,0,0,0.95)',
            color: 'white',
            fontWeight: 'bold',
            fontSize: '16px',
            borderRadius: '50%',
            width: '32px',
            height: '32px',
            display: 'flex',
            alignItems: 'center',
            justifyContent: 'center',
            boxShadow: '0 2px 8px rgba(0,0,0,0.18)',
            zIndex: '200',
            pointerEvents: 'none',
            border: '3px solid white',
            transform: 'translate(4px, 4px)',
          });
          viewer.addOverlay({
            element: badgeOverlay,
            location: new OpenSeadragon.Rect(vpRect.x, vpRect.y, 0, 0),
          });
        }
      }

      const textBody = Array.isArray(anno.body)
        ? anno.body.find((b: any) => b.type === 'TextualBody')
        : (anno.body as any);
      if (textBody?.value) div.dataset.tooltipText = textBody.value;
=======
      const tooltipText = getAnnotationText(anno);
      if (tooltipText) div.dataset.tooltipText = tooltipText;
>>>>>>> 33dcb8e6

      div.addEventListener('pointerdown', (e) => e.stopPropagation());
      div.addEventListener('click', (e) => {
        e.stopPropagation();

        if (linkingModeRef.current && onSelectedIdsChangeRef.current) {
          const id = anno.id;
          const current = selectedIdsRef.current || [];
          if (current.includes(id)) {
            onSelectedIdsChangeRef.current(current.filter((x) => x !== id));
          } else {
            onSelectedIdsChangeRef.current([...current, id]);
          }
        } else {
          onSelectRef.current?.(anno.id);
        }
      });

      const updateTooltip = (e: MouseEvent) => {
        const tt = tooltipRef.current;
        if (!tt) return;
        const offset = 10;
        tt.style.left = `${e.pageX + offset}px`;
        tt.style.top = `${e.pageY + offset}px`;
        const r = tt.getBoundingClientRect();
        if (r.right > window.innerWidth)
          tt.style.left = `${e.pageX - r.width - offset}px`;
        if (r.bottom > window.innerHeight)
          tt.style.top = `${e.pageY - r.height - offset}px`;
      };

      div.addEventListener('mouseenter', (e) => {
        const tt = tooltipRef.current;
        if (div.dataset.tooltipText && tt) {
          tt.textContent = div.dataset.tooltipText;
          tt.style.display = 'block';
          updateTooltip(e);
        }
      });
      div.addEventListener('mousemove', updateTooltip);
      div.addEventListener('mouseleave', () => {
        const tt = tooltipRef.current;
        if (tt) {
          tt.style.display = 'none';
        }
      });

      viewer.addOverlay({ element: div, location: vpRect });
      overlaysRef.current.push(div);
    }

    // Add point selector overlays for linking annotations
    const linkingAnnotations = annotations.filter(
      (anno) => anno.motivation === 'linking',
    );

    const allPoints: Array<{
      x: number;
      y: number;
      id: string;
      annotation?: any;
      selector: any;
      originalSelector: any;
    }> = [];

    for (const anno of linkingAnnotations) {
      if (anno.body && Array.isArray(anno.body)) {
        const pointSelectorBody = anno.body.find(
          (b: any) =>
            b.type === 'SpecificResource' &&
            b.purpose === 'identifying' &&
            b.selector &&
            b.selector.type === 'PointSelector',
        );

        if (pointSelectorBody && pointSelectorBody.selector) {
          const selector = pointSelectorBody.selector;

          if (selector.x !== undefined && selector.y !== undefined) {
            const vpPoint = viewer.viewport.imageToViewportCoordinates(
              selector.x,
              selector.y,
            );

            allPoints.push({
              x: vpPoint.x,
              y: vpPoint.y,
              id: `${anno.id}-point-selector`,
              annotation: anno,
              selector: selector,
              originalSelector: selector,
            });
          }
        }
      }
    }

    if (
      currentPointSelector &&
      currentPointSelector.x !== undefined &&
      currentPointSelector.y !== undefined
    ) {
      const vpPoint = viewer.viewport.imageToViewportCoordinates(
        currentPointSelector.x,
        currentPointSelector.y,
      );

      allPoints.push({
        x: vpPoint.x,
        y: vpPoint.y,
        id: 'current-point-selector',
        annotation: null,
        selector: currentPointSelector,
        originalSelector: currentPointSelector,
      });
    }

    const adjustedPoints = adjustOverlappingPoints(allPoints);

    adjustedPoints.forEach((pointData) => {
      if (pointData.id === 'current-point-selector') {
        const currentPointDiv = document.createElement('div');
        currentPointDiv.dataset.annotationId = 'current-point-selector';
        currentPointDiv.dataset.pointX = pointData.selector.x.toString();
        currentPointDiv.dataset.pointY = pointData.selector.y.toString();

        const zoom = viewer.viewport.getZoom();
        const baseSize = 12;
        const maxSize = 16;
        const minSize = 8;
        const pointSize = Math.max(
          minSize,
          Math.min(maxSize, baseSize * (1 / Math.max(zoom, 1))),
        );

        Object.assign(currentPointDiv.style, {
          position: 'absolute',
          width: `${pointSize}px`,
          height: `${pointSize}px`,
          background: 'hsl(45, 64%, 59%)',
          border: '3px solid white',
          borderRadius: '50%',
          pointerEvents: 'auto',
          zIndex: '35',
          cursor: linkingMode
            ? "url(\"data:image/svg+xml,%3Csvg width='24' height='24' viewBox='0 0 24 24' fill='none' xmlns='http://www.w3.org/2000/svg'%3E%3Ccircle cx='12' cy='12' r='11' fill='%23ffffff' stroke='%23336B5E' stroke-width='2'/%3E%3Cpath d='M12 6v12M6 12h12' stroke='%23336B5E' stroke-width='2' stroke-linecap='round'/%3E%3C/svg%3E\") 12 12, crosshair"
            : 'pointer',
          boxShadow:
            '0 2px 6px rgba(0,0,0,0.3), 0 0 0 1px rgba(212, 165, 72, 0.4)',
          opacity: '1',
          transition: 'transform 0.2s ease',
        });

        currentPointDiv.addEventListener('mouseenter', (e) => {
          currentPointDiv.style.transform = 'scale(1.2)';
          currentPointDiv.style.zIndex = '40';
          const tt = tooltipRef.current;
          if (tt) {
            tt.innerHTML = `
              <div style="font-weight: bold; margin-bottom: 4px; color: hsl(45, 64%, 59%);">📍 Current Point Selection</div>
              <div style="font-size: 11px; color: #ccc;">
                Coordinates: (${pointData.selector.x}, ${pointData.selector.y})<br/>
                Click save to persist this location
              </div>
            `;
            tt.style.display = 'block';
            tt.style.left = e.pageX + 10 + 'px';
            tt.style.top = e.pageY - 10 + 'px';
          }
        });

        currentPointDiv.addEventListener('mouseleave', () => {
          currentPointDiv.style.transform = 'scale(1)';
          currentPointDiv.style.zIndex = '35';
          const tt = tooltipRef.current;
          if (tt) {
            tt.style.display = 'none';
          }
        });

        const adjustedVpPoint = new OpenSeadragon.Point(
          pointData.x,
          pointData.y,
        );
        viewer.addOverlay({
          element: currentPointDiv,
          location: adjustedVpPoint,
          placement: OpenSeadragon.Placement.CENTER,
          checkResize: false,
        });
        overlaysRef.current.push(currentPointDiv);
        vpRectsRef.current['current-point-selector'] = adjustedVpPoint;
      } else {
        const anno = pointData.annotation;
        const selector = pointData.selector;

        const pointDiv = document.createElement('div');
        pointDiv.dataset.annotationId = pointData.id;
        pointDiv.dataset.parentAnnotationId = anno.id;
        pointDiv.dataset.pointX = selector.x.toString();
        pointDiv.dataset.pointY = selector.y.toString();

        const zoom = viewer.viewport.getZoom();
        const baseSize = 10;
        const maxSize = 14;
        const minSize = 6;
        const pointSize = Math.max(
          minSize,
          Math.min(maxSize, baseSize * (1 / Math.max(zoom, 1))),
        );

        Object.assign(pointDiv.style, {
          position: 'absolute',
          width: `${pointSize}px`,
          height: `${pointSize}px`,
          background: 'hsl(165, 22%, 26%)',
          border: '2px solid white',
          borderRadius: '50%',
          pointerEvents: 'auto',
          zIndex: '30',
          cursor: linkingMode
            ? "url(\"data:image/svg+xml,%3Csvg width='24' height='24' viewBox='0 0 24 24' fill='none' xmlns='http://www.w3.org/2000/svg'%3E%3Ccircle cx='12' cy='12' r='11' fill='%23ffffff' stroke='%23336B5E' stroke-width='2'/%3E%3Cpath d='M12 6v12M6 12h12' stroke='%23336B5E' stroke-width='2' stroke-linecap='round'/%3E%3C/svg%3E\") 12 12, crosshair"
            : 'pointer',
          boxShadow:
            '0 1px 3px rgba(0,0,0,0.3), 0 0 0 1px rgba(51, 107, 94, 0.3)',
          opacity: '0.95',
          transition: 'transform 0.2s ease',
        });

        pointDiv.addEventListener('click', (e) => {
          e.stopPropagation();
          const parentId = pointDiv.dataset.parentAnnotationId;
          if (parentId && onAnnotationSelect) {
            onAnnotationSelect(parentId);
          }
        });

        pointDiv.addEventListener('mouseenter', (e) => {
          pointDiv.style.transform = 'scale(1.3)';
          pointDiv.style.zIndex = '35';
          const tt = tooltipRef.current;
          if (tt) {
            tt.innerHTML = `
              <div style="font-weight: bold; margin-bottom: 4px; color: hsl(165, 22%, 26%);">🎯 Saved Map Point</div>
              <div style="font-size: 11px; color: #ccc;">
                Coordinates: (${selector.x}, ${selector.y})<br/>
                Click to edit this linking annotation
              </div>
            `;
            tt.style.display = 'block';
            tt.style.left = e.pageX + 10 + 'px';
            tt.style.top = e.pageY - 10 + 'px';
          }
        });

        pointDiv.addEventListener('mouseleave', () => {
          pointDiv.style.transform = 'scale(1)';
          pointDiv.style.zIndex = '30';
          const tt = tooltipRef.current;
          if (tt) {
            tt.style.display = 'none';
          }
        });

        const adjustedVpPoint = new OpenSeadragon.Point(
          pointData.x,
          pointData.y,
        );
        viewer.addOverlay({
          element: pointDiv,
          location: adjustedVpPoint,
          placement: OpenSeadragon.Placement.CENTER,
          checkResize: false,
        });
        overlaysRef.current.push(pointDiv);
        vpRectsRef.current[pointData.id] = adjustedVpPoint;
      }
    });

    styleOverlays();

    // Trigger zoom if we're in linking mode with multiple selected annotations
    if (
      linkingModeRef.current &&
      selectedIdsRef.current &&
      selectedIdsRef.current.length > 1
    ) {
      setTimeout(() => {
        zoomToSelected();
      }, 50);
    }
  };

  const rotateClockwise = () => {
    if (viewerRef.current) {
      const newRotation = (rotation + 90) % 360;
      setRotation(newRotation);
      viewerRef.current.viewport.setRotation(newRotation);
    }
  };

  const rotateCounterClockwise = () => {
    if (viewerRef.current) {
      const newRotation = (rotation - 90 + 360) % 360;
      setRotation(newRotation);
      viewerRef.current.viewport.setRotation(newRotation);
    }
  };

  const [loading, setLoading] = useState(true);
  const [noSource, setNoSource] = useState(false);
  const [errorMsg, setErrorMsg] = useState<string | null>(null);

  const zoomToSelected = (retryCount = 0) => {
    const viewer = viewerRef.current;
    const osd = osdRef.current;
    if (!viewer || !osd) return;

    // Check if we have multiple selected annotations (linking mode)
    const selectedIds = selectedIdsRef.current;
    const singleId = selectedIdRef.current;

    if (linkingModeRef.current && selectedIds && selectedIds.length > 1) {
      // Zoom to fit all linked annotations
      const validRects = selectedIds
        .map((id) => vpRectsRef.current[id])
        .filter(
          (rect) => rect !== undefined && rect.width > 0 && rect.height > 0,
        );

      // If no valid rects and we haven't retried too many times, retry
      if (validRects.length === 0 && retryCount < 2) {
        setTimeout(() => zoomToSelected(retryCount + 1), 200);
        return;
      }

      // If still no valid rects after retries, give up
      if (validRects.length === 0) {
        console.warn(
          'No valid viewport rectangles found for selected annotations',
        );
        return;
      }

      // Calculate bounding box that contains all annotations
      let minX = Math.min(...validRects.map((r) => r.x));
      let minY = Math.min(...validRects.map((r) => r.y));
      let maxX = Math.max(...validRects.map((r) => r.x + r.width));
      let maxY = Math.max(...validRects.map((r) => r.y + r.height));

      const Rect = osd.Rect;
      const boundingWidth = maxX - minX;
      const boundingHeight = maxY - minY;

      // Ensure minimum size for very small or zero-sized bounds
      const minDimension = 0.1;
      const finalWidth = Math.max(boundingWidth, minDimension);
      const finalHeight = Math.max(boundingHeight, minDimension);

      // Add padding based on the size of the bounding box
      const paddingFactor = 1.5; // 50% padding around the annotations
      const finalX = minX - (finalWidth * (paddingFactor - 1)) / 2;
      const finalY = minY - (finalHeight * (paddingFactor - 1)) / 2;

      const expanded = new Rect(
        finalX,
        finalY,
        finalWidth * paddingFactor,
        finalHeight * paddingFactor,
      );

      viewer.viewport.fitBounds(expanded, true);
    } else if (singleId) {
      // Zoom to single annotation
      const vpRect = vpRectsRef.current[singleId];
      if (!vpRect) return;

      const Rect = osd.Rect;
      const factor = 7;
      const expanded = new Rect(
        vpRect.x - (vpRect.width * (factor - 1)) / 2,
        vpRect.y - (vpRect.height * (factor - 1)) / 2,
        vpRect.width * factor,
        vpRect.height * factor,
      );

      viewer.viewport.fitBounds(expanded, true);
    }
  };

  useEffect(() => {
    if (tooltipRef.current) return;
    const tip = document.createElement('div');
    tip.className = 'annotation-tooltip';
    Object.assign(tip.style, {
      position: 'absolute',
      display: 'none',
      backgroundColor: 'rgba(0,0,0,0.8)',
      color: 'white',
      padding: '4px 8px',
      borderRadius: '4px',
      fontSize: '12px',
      zIndex: '20',
      pointerEvents: 'none',
    });
    document.body.appendChild(tip);
    tooltipRef.current = tip;
  }, []);

  useEffect(() => {
    const container = mountRef.current;
    const canvases = getManifestCanvases(manifest);
    const canvas = canvases[currentCanvas];
    if (!container || !canvas) return;

    setLoading(true);
    setNoSource(false);
    setErrorMsg(null);
    setRotation(0);

    if (viewerRef.current) {
      try {
        viewerRef.current.destroy();
      } catch (e) {}
      viewerRef.current = null;
    }
    overlaysRef.current = [];
    vpRectsRef.current = {};
    while (container.firstChild) {
      container.removeChild(container.firstChild);
    }
    if (tooltipRef.current) {
      tooltipRef.current.remove();
      tooltipRef.current = null;
    }

    const { service, url } = getCanvasImageInfo(canvas);

    if (!service && !url) {
      setLoading(false);
      setNoSource(true);
      return;
    }

    const needsProxy = (imageUrl: string): boolean => {
      if (!imageUrl) return false;
      try {
        const urlObj = new URL(imageUrl);
        const currentOrigin = window.location.origin;
        return urlObj.origin !== currentOrigin;
      } catch {
        return false;
      }
    };

    const getProxiedUrl = (imageUrl: string): string => {
      if (!needsProxy(imageUrl)) return imageUrl;
      return `/api/proxy-image?url=${encodeURIComponent(imageUrl)}`;
    };

    async function initViewer() {
      try {
        const { default: OpenSeadragon } = await import('openseadragon');
        osdRef.current = OpenSeadragon;

        const viewer = OpenSeadragon({
          element: container!,
          prefixUrl: '//openseadragon.github.io/openseadragon/images/',
          tileSources: service
            ? ({
                '@context': 'http://iiif.io/api/image/2/context.json',
                '@id': service['@id'] || service.id,
                width: canvas.width,
                height: canvas.height,
                profile: ['http://iiif.io/api/image/2/level2.json'],
                protocol: 'http://iiif.io/api/image',
                tiles: [{ scaleFactors: [1, 2, 4, 8], width: 512 }],
              } as any)
            : ({
                type: 'image',
                url: getProxiedUrl(url),
                buildPyramid: false,
              } as any),
          crossOriginPolicy: 'Anonymous',
          maxZoomLevel: 20,
          maxZoomPixelRatio: 10,
          minZoomLevel: 0.1,
          defaultZoomLevel: 1,
          zoomPerScroll: 1.4,
          zoomPerClick: 2,
          gestureSettingsMouse: {
            scrollToZoom: true,
            clickToZoom: false,
            dblClickToZoom: true,
            pinchToZoom: true,
          },
          gestureSettingsTouch: {
            scrollToZoom: false,
            clickToZoom: false,
            dblClickToZoom: true,
            pinchToZoom: true,
          },
          showNavigationControl: false,
          animationTime: 0,
          immediateRender: true,
          showNavigator: true,
          navigatorPosition: 'BOTTOM_RIGHT',
          navigatorHeight: 100,
          navigatorWidth: 150,
          navigatorBackground: '#F1F5F9',
          navigatorBorderColor: '#CBD5E1',
        });

        viewer.addHandler('canvas-click', (evt: any) => {
          evt.preventDefaultAction = true;
        });

        viewerRef.current = viewer;
        onViewerReady?.(viewer);

        viewer.addHandler('open', () => {
          setLoading(false);
          viewer.viewport.setRotation(0);
          if (lastViewportRef.current) {
            viewer.viewport.fitBounds(lastViewportRef.current, true);
            lastViewportRef.current = null;
          }
          if (annotations.length) {
            addOverlays();
            // Wait for the next frame to ensure overlays are fully rendered
            requestAnimationFrame(() => {
              setTimeout(() => {
                zoomToSelected();
              }, 100);
            });
          }
        });

        container?.addEventListener('click', (e: MouseEvent) => {
          const el = (e.target as HTMLElement).closest(
            '[data-annotation-id]',
          ) as HTMLElement;
          if (el?.dataset.annotationId) {
            e.stopPropagation();

            if (linkingModeRef.current && onSelectedIdsChangeRef.current) {
              const clickedId = el.dataset.annotationId;
              const currentSelectedIds = selectedIdsRef.current || [];

              if (currentSelectedIds.includes(clickedId)) {
                const newIds = currentSelectedIds.filter(
                  (id) => id !== clickedId,
                );
                onSelectedIdsChangeRef.current(newIds);
              } else {
                const newIds = [...currentSelectedIds, clickedId];
                onSelectedIdsChangeRef.current(newIds);
              }
            } else {
              onSelectRef.current?.(el.dataset.annotationId);
            }
          }
        });

        viewer.addHandler('animation', () => {
          overlaysRef.current.forEach((d) => {
            const vpData = vpRectsRef.current[d.dataset.annotationId!];
            if (vpData) {
              if (
                vpData.x !== undefined &&
                vpData.y !== undefined &&
                vpData.width === undefined
              ) {
                viewer.updateOverlay(d, vpData, OpenSeadragon.Placement.CENTER);

                const zoom = viewer.viewport.getZoom();
                const isCurrentPoint =
                  d.dataset.annotationId === 'current-point-selector';
                const baseSize = isCurrentPoint ? 12 : 10;
                const maxSize = isCurrentPoint ? 16 : 14;
                const minSize = isCurrentPoint ? 8 : 6;
                const pointSize = Math.max(
                  minSize,
                  Math.min(maxSize, baseSize * (1 / Math.max(zoom, 1))),
                );

                d.style.width = `${pointSize}px`;
                d.style.height = `${pointSize}px`;
              } else {
                viewer.updateOverlay(d, vpData);
              }
            }
          });
        });

        // Add viewport state change support (from main branch)
        if (onViewportStateChange) {
          viewer.addHandler('viewport-change', () => {
            const bounds = viewer.viewport.getBounds();
            const center = viewer.viewport.getCenter();
            const zoom = viewer.viewport.getZoom();
            onViewportStateChange({ center, zoom, bounds });
          });
        }
      } catch (err: any) {
        setLoading(false);
        setErrorMsg(err.message);
      }
    }

    initViewer();

    return () => {
      if (viewerRef.current) {
        try {
          viewerRef.current.destroy();
        } catch (e) {}
        viewerRef.current = null;
      }
      overlaysRef.current = [];
      vpRectsRef.current = {};
      if (mountRef.current) {
        while (mountRef.current.firstChild) {
          mountRef.current.removeChild(mountRef.current.firstChild);
        }
      }
      if (tooltipRef.current) {
        tooltipRef.current.remove();
        tooltipRef.current = null;
      }
    };
  }, [
    manifest,
    currentCanvas,
    annotations,
    showAITextspotting,
    showAIIconography,
    showHumanTextspotting,
    showHumanIconography,
    linkingMode,
    selectedIds,
    onSelectedIdsChange,
    showAnnotations,
  ]);

  // Linking mode effects
  useEffect(() => {
    linkingModeRef.current = linkingMode;
    // Auto-zoom when entering linking mode with multiple selected annotations
    if (
      linkingMode &&
      viewerRef.current &&
      selectedIdsRef.current &&
      selectedIdsRef.current.length > 1
    ) {
      // Add a small delay to ensure overlays are rendered
      setTimeout(() => {
        zoomToSelected();
      }, 150);
    }
  }, [linkingMode]);

  useEffect(() => {
    onSelectedIdsChangeRef.current = onSelectedIdsChange;
  }, [onSelectedIdsChange]);

  useEffect(() => {
    selectedIdsRef.current = selectedIds;
  }, [selectedIds]);

  useEffect(() => {
    currentPointSelectorRef.current = currentPointSelector;
  }, [currentPointSelector]);

  // Drawing active effect (from main branch)
  useEffect(() => {
    overlaysRef.current.forEach((overlay) => {
      overlay.style.pointerEvents = isDrawingActive ? 'none' : 'auto';
    });
  }, [isDrawingActive]);

  // Enhanced useEffect for annotation selection and linking management
  useEffect(() => {
    onSelectRef.current = onAnnotationSelect;
    selectedIdRef.current = selectedAnnotationId;

    if (viewMode === 'annotation' && viewerRef.current && !isDrawingActive) {
      addOverlays();
    } else if (isDrawingActive && viewerRef.current) {
      viewerRef.current.clearOverlays();
      overlaysRef.current = [];
      vpRectsRef.current = {};
    }
  }, [
    onAnnotationSelect,
    selectedAnnotationId,
    annotations,
    viewMode,
    isDrawingActive,
  ]);

  // Selection and linking effects
  useEffect(() => {
    selectedIdRef.current = selectedAnnotationId;
    if (viewerRef.current) {
      styleOverlays();
      if (!preserveViewport && selectedAnnotationId) {
        setTimeout(() => zoomToSelected(), 50);
      }
    }
  }, [selectedAnnotationId, preserveViewport]);

  useEffect(() => {
    selectedIdsRef.current = selectedIds;
    if (viewerRef.current) {
      styleOverlays();
      // Auto-zoom when multiple annotations are selected in linking mode
      if (linkingModeRef.current && selectedIds && selectedIds.length > 1) {
        requestAnimationFrame(() => {
          setTimeout(() => {
            zoomToSelected();
          }, 100);
        });
      }
    }
  }, [selectedIds]);

  useEffect(() => {
    annotationsRef.current = annotations;
    if (viewerRef.current) {
      styleOverlays();
      // If we're in linking mode with multiple selected annotations, zoom to them
      if (
        linkingModeRef.current &&
        selectedIdsRef.current &&
        selectedIdsRef.current.length > 1
      ) {
        requestAnimationFrame(() => {
          setTimeout(() => {
            zoomToSelected();
          }, 150);
        });
      }
    }
  }, [annotations]);

  // ViewMode effect from main branch
  useEffect(() => {
    if (!viewerRef.current) return;

    if (viewMode === 'annotation' && annotations.length > 0) {
      addOverlays();
      styleOverlays();
    } else {
      viewerRef.current.clearOverlays();
      overlaysRef.current = [];
      vpRectsRef.current = {};
    }
  }, [viewMode, annotations, selectedAnnotationId]);

  useEffect(() => {
    if (viewerRef.current && viewerRef.current.viewport) {
      lastViewportRef.current = viewerRef.current.viewport.getBounds();
    }
  }, []);

  return (
    <div
      className={cn('w-full h-full relative')}
      key={`osd-canvas-${currentCanvas}`}
      style={
        linkingMode
          ? {
              cursor:
                "url(\"data:image/svg+xml,%3Csvg width='24' height='24' viewBox='0 0 24 24' fill='none' xmlns='http://www.w3.org/2000/svg'%3E%3Ccircle cx='12' cy='12' r='11' fill='%23ffffff' stroke='%23336B5E' stroke-width='2'/%3E%3Cpath d='M12 6v12M6 12h12' stroke='%23336B5E' stroke-width='2' stroke-linecap='round'/%3E%3C/svg%3E\") 12 12, crosshair",
            }
          : {}
      }
    >
      <div ref={mountRef} className="w-full h-full" />

      {/* Drawing Tools Integration (from main branch) */}
      {viewMode === 'annotation' &&
        !loading &&
        !noSource &&
        !errorMsg &&
        onNewAnnotation &&
        onAnnotationUpdate && (
          <DrawingTools
            viewer={viewerRef.current}
            canvasId={`canvas-${currentCanvas}`}
            isVisible={true}
            onNewAnnotation={onNewAnnotation}
            onAnnotationUpdate={onAnnotationUpdate}
            onDrawingStateChange={setIsDrawingActive}
            selectedAnnotation={annotations.find(
              (a) => a.id === selectedAnnotationId,
            )}
          />
        )}

      {loading && annotations.length > 0 && (
        <div className="absolute inset-0 bg-white bg-opacity-40 z-20 flex items-center justify-center pointer-events-none">
          <LoadingSpinner />
        </div>
      )}
      {loading && annotations.length === 0 && (
        <div className="absolute inset-0 bg-white bg-opacity-75 z-50 flex items-center justify-center">
          <LoadingSpinner />
        </div>
      )}
      {noSource && (
        <div className="absolute inset-0 flex items-center justify-center">
          <div className="text-red-500">No image source found</div>
        </div>
      )}
      {errorMsg && (
        <div className="absolute inset-0 flex items-center justify-center">
          <div className="text-red-500 p-2">
            Error loading viewer: {errorMsg}
          </div>
        </div>
      )}

      {/* Rotation Controls */}
      {(viewMode === 'image' || viewMode === 'info') &&
        !loading &&
        !noSource &&
        !errorMsg && (
          <div className="absolute top-2 right-2 z-30 flex gap-2">
            <Button
              variant="outline"
              size="sm"
              onClick={rotateCounterClockwise}
              className="inline-flex items-center justify-center gap-2 whitespace-nowrap text-sm font-medium ring-offset-background transition-colors focus-visible:outline-none focus-visible:ring-2 focus-visible:ring-ring focus-visible:ring-offset-2  h-9 rounded-md relative p-2 bg-white text-gray-700 border hover:bg-muted"
              title="Rotate counter-clockwise"
            >
              <RotateCcw className="h-4 w-4" />
            </Button>
            <Button
              variant="outline"
              size="sm"
              onClick={rotateClockwise}
              className="inline-flex items-center justify-center gap-2 whitespace-nowrap text-sm font-medium ring-offset-background transition-colors focus-visible:outline-none focus-visible:ring-2 focus-visible:ring-ring focus-visible:ring-offset-2  h-9 rounded-md relative p-2 bg-white text-gray-700 border hover:bg-muted"
              title="Rotate clockwise"
            >
              <RotateCw className="h-4 w-4" />
            </Button>
          </div>
        )}
    </div>
  );
}<|MERGE_RESOLUTION|>--- conflicted
+++ resolved
@@ -425,7 +425,6 @@
           : 'pointer',
       });
 
-<<<<<<< HEAD
       // Add linking selection badges
       if (linkingMode && selectedIds && selectedIds.length > 0) {
         const idx = selectedIds.indexOf(anno.id);
@@ -503,14 +502,8 @@
         }
       }
 
-      const textBody = Array.isArray(anno.body)
-        ? anno.body.find((b: any) => b.type === 'TextualBody')
-        : (anno.body as any);
-      if (textBody?.value) div.dataset.tooltipText = textBody.value;
-=======
       const tooltipText = getAnnotationText(anno);
       if (tooltipText) div.dataset.tooltipText = tooltipText;
->>>>>>> 33dcb8e6
 
       div.addEventListener('pointerdown', (e) => e.stopPropagation());
       div.addEventListener('click', (e) => {
