--- conflicted
+++ resolved
@@ -16,7 +16,6 @@
   selectedAnnotationId?: string | null;
   onAnnotationSelect?: (id: string) => void;
   onViewerReady?: (viewer: any) => void;
-<<<<<<< HEAD
   showTextspotting: boolean;
   showIconography: boolean;
   linkingMode?: boolean;
@@ -24,19 +23,6 @@
   onSelectedIdsChange?: (ids: string[]) => void;
   showAnnotations?: boolean;
   currentPointSelector?: { x: number; y: number } | null;
-=======
-  onNewAnnotation?: (annotation: Annotation) => void;
-  onAnnotationUpdate?: (annotation: Annotation) => void;
-  showAITextspotting: boolean;
-  showAIIconography: boolean;
-  showHumanTextspotting: boolean;
-  showHumanIconography: boolean;
-  viewMode: 'image' | 'annotation' | 'map' | 'gallery' | 'info';
-  preserveViewport?: boolean;
-  onViewportStateChange?: (
-    state: { center: any; zoom: number; bounds: any } | null,
-  ) => void;
->>>>>>> c02cca34
 }
 
 export function ImageViewer({
@@ -46,7 +32,6 @@
   selectedAnnotationId = null,
   onAnnotationSelect,
   onViewerReady,
-<<<<<<< HEAD
   showTextspotting,
   showIconography,
   linkingMode = false,
@@ -54,17 +39,6 @@
   onSelectedIdsChange,
   showAnnotations = true,
   currentPointSelector = null,
-=======
-  onNewAnnotation,
-  onAnnotationUpdate,
-  showAITextspotting,
-  showAIIconography,
-  showHumanTextspotting,
-  showHumanIconography,
-  viewMode,
-  preserveViewport = false,
-  onViewportStateChange,
->>>>>>> c02cca34
 }: ImageViewerProps) {
   const mountRef = useRef<HTMLDivElement>(null);
   const viewerRef = useRef<any>(null);
@@ -87,7 +61,6 @@
   const [rotation, setRotation] = useState(0);
   const [isDrawingActive, setIsDrawingActive] = useState(false);
 
-<<<<<<< HEAD
   useEffect(() => {
     linkingModeRef.current = linkingMode;
     // Auto-zoom when entering linking mode with multiple selected annotations
@@ -250,10 +223,6 @@
   useEffect(() => {
     if (viewerRef.current && viewerRef.current.viewport) {
       lastViewportRef.current = viewerRef.current.viewport.getBounds();
-=======
-  const isAIGenerated = (annotation: Annotation) => {
-    if (annotation.creator) {
-      return false;
     }
 
     const bodies = Array.isArray(annotation.body)
@@ -315,7 +284,6 @@
       const newRotation = (rotation - 90 + 360) % 360;
       setRotation(newRotation);
       viewerRef.current.viewport.setRotation(newRotation);
->>>>>>> c02cca34
     }
   };
 
@@ -323,7 +291,6 @@
   const [noSource, setNoSource] = useState(false);
   const [errorMsg, setErrorMsg] = useState<string | null>(null);
 
-<<<<<<< HEAD
   const zoomToSelected = (retryCount = 0) => {
     const viewer = viewerRef.current;
     const osd = osdRef.current;
@@ -399,174 +366,6 @@
 
       viewer.viewport.fitBounds(expanded, true);
     }
-=======
-  const updateTooltip = (e: MouseEvent) => {
-    const tt = tooltipRef.current!;
-    const offset = 10;
-    tt.style.left = `${e.pageX + offset}px`;
-    tt.style.top = `${e.pageY + offset}px`;
-    const r = tt.getBoundingClientRect();
-    if (r.right > window.innerWidth)
-      tt.style.left = `${e.pageX - r.width - offset}px`;
-    if (r.bottom > window.innerHeight)
-      tt.style.top = `${e.pageY - r.height - offset}px`;
-  };
-
-  const addOverlays = (viewer: any) => {
-    viewer.clearOverlays();
-    overlaysRef.current = [];
-    vpRectsRef.current = {};
-
-    for (const anno of annotations) {
-      if (!shouldShowAnnotation(anno)) continue;
-
-      let svgVal: string | null = null;
-      const sel = anno.target?.selector;
-      if (sel) {
-        if (sel.type === 'SvgSelector') svgVal = sel.value;
-        else if (Array.isArray(sel)) {
-          const f = sel.find((s: any) => s.type === 'SvgSelector');
-          if (f) svgVal = f.value;
-        }
-      }
-      if (!svgVal) continue;
-
-      const match = svgVal.match(/<polygon points="([^\"]+)"/);
-      if (!match) continue;
-
-      const coords = match[1]
-        .trim()
-        .split(/\s+/)
-        .map((pt) => pt.split(',').map(Number));
-      const bbox = coords.reduce(
-        (r, [x, y]) => ({
-          minX: Math.min(r.minX, x),
-          minY: Math.min(r.minY, y),
-          maxX: Math.max(r.maxX, x),
-          maxY: Math.max(r.maxY, y),
-        }),
-        {
-          minX: Infinity,
-          minY: Infinity,
-          maxX: -Infinity,
-          maxY: -Infinity,
-        },
-      );
-      const [x, y, w, h] = [
-        bbox.minX,
-        bbox.minY,
-        bbox.maxX - bbox.minX,
-        bbox.maxY - bbox.minY,
-      ];
-      const imgRect = new osdRef.current!.Rect(x, y, w, h);
-      const vpRect = viewer.viewport.imageToViewportRectangle(imgRect);
-      vpRectsRef.current[anno.id] = vpRect;
-
-      const div = document.createElement('div');
-      div.dataset.annotationId = anno.id;
-      div.dataset.humanModified = anno.creator ? 'true' : 'false';
-
-      const isSel = anno.id === selectedAnnotationId;
-      const isHumanModified = anno.creator ? true : false;
-
-      let backgroundColor: string;
-      let border: string;
-
-      if (isSel) {
-        backgroundColor = 'rgba(255,0,0,0.3)';
-        border = '2px solid rgba(255,0,0,0.8)';
-      } else if (isHumanModified) {
-        backgroundColor = 'rgba(174,190,190,0.65)';
-        border = '1px solid rgba(174,190,190,0.8)';
-      } else {
-        backgroundColor = 'rgba(0,100,255,0.2)';
-        border = '1px solid rgba(0,100,255,0.6)';
-      }
-
-      Object.assign(div.style, {
-        position: 'absolute',
-        pointerEvents: isDrawingActive ? 'none' : 'auto',
-        zIndex: '20',
-        clipPath: `polygon(${coords
-          .map(
-            ([cx, cy]) => `${((cx - x) / w) * 100}% ${((cy - y) / h) * 100}%`,
-          )
-          .join(',')})`,
-        cursor: 'pointer',
-        backgroundColor,
-        border,
-      });
-
-      const textBody = Array.isArray(anno.body)
-        ? anno.body.find((b) => b.type === 'TextualBody')
-        : (anno.body as any);
-      if (textBody?.value) div.dataset.tooltipText = textBody.value;
-
-      div.addEventListener('pointerdown', (e) => e.stopPropagation());
-      div.addEventListener('click', (e) => {
-        e.stopPropagation();
-        onSelectRef.current?.(anno.id);
-      });
-      div.addEventListener('mouseenter', (e) => {
-        const tt = tooltipRef.current!;
-        if (div.dataset.tooltipText) {
-          tt.textContent = div.dataset.tooltipText;
-          tt.style.display = 'block';
-          updateTooltip(e);
-        }
-      });
-      div.addEventListener('mousemove', updateTooltip);
-      div.addEventListener('mouseleave', () => {
-        tooltipRef.current!.style.display = 'none';
-      });
-
-      viewer.addOverlay({ element: div, location: vpRect });
-      overlaysRef.current.push(div);
-    }
-  };
-
-  const zoomToSelected = () => {
-    const id = selectedIdRef.current;
-    const viewer = viewerRef.current;
-    const osd = osdRef.current;
-    if (!viewer || !osd || !id) return;
-
-    if (!vpRectsRef.current[id] && annotations.length > 0) {
-      addOverlays(viewer);
-    }
-
-    const vpRect = vpRectsRef.current[id];
-    if (!vpRect) {
-      console.warn(
-        'Cannot zoom to annotation, no viewport rectangle found for ID:',
-        id,
-      );
-      return;
-    }
-
-    const Rect = osd.Rect;
-
-    const minFactor = 5;
-    const maxFactor = 12;
-
-    const annotationSize = vpRect.width * vpRect.height;
-    const factor = Math.max(
-      minFactor,
-      Math.min(
-        maxFactor,
-        minFactor + 0.0001 / Math.max(0.00001, annotationSize),
-      ),
-    );
-
-    const expanded = new Rect(
-      vpRect.x - (vpRect.width * (factor - 1)) / 2,
-      vpRect.y - (vpRect.height * (factor - 1)) / 2,
-      vpRect.width * factor,
-      vpRect.height * factor,
-    );
-
-    viewer.viewport.fitBounds(expanded, true);
->>>>>>> c02cca34
   };
 
   useEffect(() => {
@@ -706,7 +505,6 @@
             viewer.viewport.fitBounds(lastViewportRef.current, true);
             lastViewportRef.current = null;
           }
-<<<<<<< HEAD
           if (annotations.length) {
             addOverlays();
             // Wait for the next frame to ensure overlays are fully rendered
@@ -714,28 +512,6 @@
               setTimeout(() => {
                 zoomToSelected();
               }, 100);
-=======
-          if (
-            annotations.length > 0 &&
-            viewMode === 'annotation' &&
-            !isDrawingActive
-          ) {
-            addOverlays(viewer);
-            overlaysRef.current.forEach((d) => {
-              const isSel = d.dataset.annotationId === selectedAnnotationId;
-              const isHumanModified = d.dataset.humanModified === 'true';
-
-              if (isSel) {
-                d.style.backgroundColor = 'rgba(255,0,0,0.3)';
-                d.style.border = '2px solid rgba(255,0,0,0.8)';
-              } else if (isHumanModified) {
-                d.style.backgroundColor = 'rgba(174,190,190,0.25)';
-                d.style.border = '1px solid rgba(174,190,190,0.8)';
-              } else {
-                d.style.backgroundColor = 'rgba(0,100,255,0.2)';
-                d.style.border = '1px solid rgba(0,100,255,0.6)';
-              }
->>>>>>> c02cca34
             });
           }
         });
@@ -779,7 +555,6 @@
             tt.style.top = `${e.pageY - r.height - offset}px`;
         };
 
-<<<<<<< HEAD
         function svgShapeToPoints(element: Element): number[][] | null {
           if (element.tagName === 'polygon') {
             const pointsAttr = element.getAttribute('points');
@@ -1342,8 +1117,6 @@
           }
         }
 
-=======
->>>>>>> c02cca34
         viewer.addHandler('animation', () => {
           overlaysRef.current.forEach((d) => {
             const vpData = vpRectsRef.current[d.dataset.annotationId!];
@@ -1405,7 +1178,6 @@
     manifest,
     currentCanvas,
     annotations,
-<<<<<<< HEAD
     showTextspotting,
     showIconography,
     linkingMode,
@@ -1427,118 +1199,6 @@
           : {}
       }
     >
-=======
-    showAITextspotting,
-    showAIIconography,
-    showHumanTextspotting,
-    showHumanIconography,
-  ]);
-
-  useEffect(() => {
-    if (!viewerRef.current) return;
-
-    if (selectedAnnotationId && annotations.length > 0) {
-      if (!vpRectsRef.current[selectedAnnotationId]) {
-        addOverlays(viewerRef.current);
-      }
-    }
-
-    overlaysRef.current.forEach((d) => {
-      const isSel = d.dataset.annotationId === selectedAnnotationId;
-      const isHumanModified = d.dataset.humanModified === 'true';
-
-      if (isSel) {
-        d.style.backgroundColor = 'rgba(255,0,0,0.3)';
-        d.style.border = '2px solid rgba(255,0,0,0.8)';
-      } else if (isHumanModified) {
-        d.style.backgroundColor = 'rgba(174,190,190,0.25)';
-        d.style.border = '1px solid rgba(174,190,190,0.8)';
-      } else {
-        d.style.backgroundColor = 'rgba(0,100,255,0.2)';
-        d.style.border = '1px solid rgba(0,100,255,0.6)';
-      }
-    });
-
-    if (!preserveViewport && selectedAnnotationId) {
-      setTimeout(() => zoomToSelected(), 50);
-    }
-  }, [selectedAnnotationId, annotations, preserveViewport]);
-
-  useEffect(() => {
-    if (!viewerRef.current) return;
-
-    if (viewMode === 'annotation' && annotations.length > 0) {
-      addOverlays(viewerRef.current);
-      overlaysRef.current.forEach((d) => {
-        const isSel = d.dataset.annotationId === selectedAnnotationId;
-        const isHumanModified = d.dataset.humanModified === 'true';
-
-        if (isSel) {
-          d.style.backgroundColor = 'rgba(255,0,0,0.3)';
-          d.style.border = '2px solid rgba(255,0,0,0.8)';
-        } else if (isHumanModified) {
-          d.style.backgroundColor = 'rgba(174,190,190,0.25)';
-          d.style.border = '1px solid rgba(174,190,190,0.8)';
-        } else {
-          d.style.backgroundColor = 'rgba(0,100,255,0.2)';
-          d.style.border = '1px solid rgba(0,100,255,0.6)';
-        }
-      });
-    } else {
-      viewerRef.current.clearOverlays();
-      overlaysRef.current = [];
-      vpRectsRef.current = {};
-    }
-  }, [viewMode, annotations, selectedAnnotationId]);
-
-  useEffect(() => {
-    overlaysRef.current.forEach((overlay) => {
-      overlay.style.pointerEvents = isDrawingActive ? 'none' : 'auto';
-    });
-  }, [isDrawingActive]);
-
-  useEffect(() => {
-    onSelectRef.current = onAnnotationSelect;
-    selectedIdRef.current = selectedAnnotationId;
-
-    if (viewMode === 'annotation' && viewerRef.current && !isDrawingActive) {
-      addOverlays(viewerRef.current);
-    } else if (isDrawingActive && viewerRef.current) {
-      viewerRef.current.clearOverlays();
-      overlaysRef.current = [];
-      vpRectsRef.current = {};
-    }
-  }, [
-    onAnnotationSelect,
-    selectedAnnotationId,
-    annotations,
-    viewMode,
-    isDrawingActive,
-  ]);
-
-  const selectedAnnotation =
-    annotations.find((a) => a.id === selectedAnnotationId) || null;
-
-  const handleAnnotationUpdate = (updatedAnnotation: any) => {
-    if (onAnnotationUpdate) {
-      onAnnotationUpdate(updatedAnnotation);
-    }
-  };
-
-  return (
-    <div className={cn('w-full h-full relative')}>
-      <DrawingTools
-        viewer={viewerRef.current}
-        canvasId={getManifestCanvases(manifest)?.[currentCanvas]?.id ?? ''}
-        isVisible={viewMode === 'annotation'}
-        onNewAnnotation={(annotation) => {
-          if (onNewAnnotation) onNewAnnotation(annotation);
-        }}
-        onDrawingStateChange={setIsDrawingActive}
-        selectedAnnotation={selectedAnnotation}
-        onAnnotationUpdate={handleAnnotationUpdate}
-      />
->>>>>>> c02cca34
       <div ref={mountRef} className="w-full h-full" />
 
       {loading && annotations.length > 0 && (
