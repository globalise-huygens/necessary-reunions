--- conflicted
+++ resolved
@@ -5,11 +5,8 @@
 import { cn } from '@/lib/utils';
 import { RotateCcw, RotateCw } from 'lucide-react';
 import React, { useEffect, useRef, useState } from 'react';
-<<<<<<< HEAD
 import { DrawingTools } from './DrawingTools';
-=======
 import { Button } from './Button';
->>>>>>> a4b74519
 import { LoadingSpinner } from './LoadingSpinner';
 
 interface ImageViewerProps {
@@ -52,11 +49,8 @@
 
   const lastViewportRef = useRef<any>(null);
 
-<<<<<<< HEAD
-=======
   const [rotation, setRotation] = useState(0);
 
->>>>>>> a4b74519
   const isAIGenerated = (annotation: Annotation) => {
     if (annotation.creator) {
       return false;
