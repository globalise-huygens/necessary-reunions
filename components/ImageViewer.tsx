--- conflicted
+++ resolved
@@ -273,7 +273,6 @@
         border,
       });
 
-<<<<<<< HEAD
       // Add reading order number if annotation is linked
       if (isLinked && readingOrder >= 0) {
         const orderBadge = document.createElement('div');
@@ -298,14 +297,37 @@
         div.appendChild(orderBadge);
       }
 
+      // Add reading order number if annotation is linked
+      if (isLinked && readingOrder >= 0) {
+        const orderBadge = document.createElement('div');
+        orderBadge.textContent = (readingOrder + 1).toString();
+        Object.assign(orderBadge.style, {
+          position: 'absolute',
+          top: '2px',
+          left: '2px',
+          backgroundColor: 'rgba(255,165,0,0.9)',
+          color: 'white',
+          borderRadius: '50%',
+          width: '20px',
+          height: '20px',
+          display: 'flex',
+          alignItems: 'center',
+          justifyContent: 'center',
+          fontSize: '12px',
+          fontWeight: 'bold',
+          zIndex: '21',
+          pointerEvents: 'none',
+        });
+        div.appendChild(orderBadge);
+      }
+
+      const tooltipText = getAnnotationText(anno);
+      if (tooltipText) div.dataset.tooltipText = tooltipText;
+
       const textBody = Array.isArray(anno.body)
         ? anno.body.find((b) => b.type === 'TextualBody')
         : (anno.body as any);
       if (textBody?.value) div.dataset.tooltipText = textBody.value;
-=======
-      const tooltipText = getAnnotationText(anno);
-      if (tooltipText) div.dataset.tooltipText = tooltipText;
->>>>>>> ecbadac7
 
       div.addEventListener('pointerdown', (e) => e.stopPropagation());
       div.addEventListener('click', (e) => {
