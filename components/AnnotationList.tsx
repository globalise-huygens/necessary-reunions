'use client';

<<<<<<< HEAD
import React, {
  useEffect,
  useRef,
  useState,
  Suspense,
  useMemo,
  useCallback,
  memo,
  useReducer,
} from 'react';
=======
>>>>>>> c02cca34
import type { Annotation } from '@/lib/types';
import { Bot, Image, Search, Trash2, Type, User, X } from 'lucide-react';
import { useSession } from 'next-auth/react';
import React, { useCallback, useEffect, useRef, useState } from 'react';
import { EditableAnnotationText } from './EditableAnnotationText';
import { Input } from './Input';
import { LoadingSpinner } from './LoadingSpinner';
import { Progress } from './Progress';
<<<<<<< HEAD
import {
  Trash2,
  ChevronRight,
  ChevronDown,
  ChevronUp,
  GlobeLock,
  Link2,
  Link,
  Plus,
  MapPin,
  Globe,
  Target,
  X,
  ArrowUp,
} from 'lucide-react';
import dynamic from 'next/dynamic';
import { AnnotationLinker } from './AnnotationLinker';
import { useSession } from 'next-auth/react';
import { useToast } from '@/hooks/use-toast';
import { Badge } from './Badge';
import { Button } from './Button';

const ITEM_HEIGHT = 100;
const BUFFER_SIZE = 5;
const OVERSCAN = 3;

const usePerformanceMonitor = () => {
  const [renderTime, setRenderTime] = useState<number>(0);
  const [itemsRendered, setItemsRendered] = useState<number>(0);

  const startRender = useCallback(() => {
    return performance.now();
  }, []);

  const endRender = useCallback((startTime: number, itemCount: number) => {
    const endTime = performance.now();
    setRenderTime(endTime - startTime);
    setItemsRendered(itemCount);
  }, []);

  return { renderTime, itemsRendered, startRender, endRender };
};
=======
>>>>>>> c02cca34

interface AnnotationListProps {
  annotations?: Annotation[];
  onAnnotationSelect: (id: string) => void;
  onAnnotationPrepareDelete?: (anno: Annotation) => void;
  onAnnotationUpdate?: (annotation: Annotation) => void;
  onAnnotationSaveStart?: (annotation: Annotation) => void;
  canEdit: boolean;
  showAITextspotting: boolean;
  showAIIconography: boolean;
  showHumanTextspotting: boolean;
  showHumanIconography: boolean;
  onFilterChange: (
    filterType: 'ai-text' | 'ai-icons' | 'human-text' | 'human-icons',
  ) => void;
  isLoading?: boolean;
  totalCount?: number;
  selectedAnnotationId?: string | null;
  loadingProgress?: number;
  loadedAnnotations?: number;
  totalAnnotations?: number;
  onRefreshAnnotations?: () => void;
  canvasId: string;
  manifestId?: string;
  onSaveViewport?: (viewport: any) => void;
  onOptimisticAnnotationAdd?: (anno: Annotation) => void;
  onCurrentPointSelectorChange?: (
    point: { x: number; y: number } | null,
  ) => void;
  onAnnotationInLinkingMode?: (annotationId: string | null) => void;
}

const GeoTaggingWidget = dynamic(
  () => import('./GeoTaggingWidget').then((mod) => mod.GeoTaggingWidget),
  {
    ssr: false,
    loading: () => (
      <div className="p-4 text-center">
        <LoadingSpinner />
        <p className="text-sm text-muted-foreground mt-2">Loading map...</p>
      </div>
    ),
  },
);

const PointSelector = dynamic(
  () => import('./PointSelector').then((mod) => mod.PointSelector),
  { ssr: false, loading: () => <LoadingSpinner /> },
);

const MemoizedTabButton = memo(
  ({
    active,
    onClick,
    icon,
    label,
    description,
    disabled = false,
  }: {
    active: boolean;
    onClick: () => void;
    icon: React.ReactNode;
    label: string;
    description: string;
    disabled?: boolean;
  }) => (
    <button
      onClick={onClick}
      disabled={disabled}
      className={`flex-1 p-2 sm:p-3 rounded-md text-left transition-all min-w-0 ${
        active
          ? 'bg-primary text-primary-foreground shadow-sm'
          : disabled
          ? 'bg-muted/50 text-muted-foreground cursor-not-allowed'
          : 'bg-muted/30 text-muted-foreground hover:bg-muted/50 hover:text-foreground'
      }`}
    >
      <div className="flex items-center gap-1 sm:gap-2 mb-1 min-w-0">
        {icon}
        <span className="text-xs sm:text-sm font-medium truncate">{label}</span>
      </div>
      <p className="text-xs opacity-80 hidden sm:block truncate">
        {description}
      </p>
    </button>
  ),
);

MemoizedTabButton.displayName = 'MemoizedTabButton';

const MemoizedBadge = memo(Badge);
MemoizedBadge.displayName = 'MemoizedBadge';

const MemoizedButton = memo(Button);
MemoizedButton.displayName = 'MemoizedButton';

const useVirtualScrolling = (
  items: any[],
  containerHeight: number,
  itemHeight: number = ITEM_HEIGHT,
  overscan: number = OVERSCAN,
) => {
  const [scrollTop, setScrollTop] = useState(0);
  const [containerRef, setContainerRef] = useState<HTMLDivElement | null>(null);
  const estimatedItemHeight = itemHeight;

  const visibleRange = useMemo(() => {
    if (!containerRef || items.length === 0) {
      return { start: 0, end: Math.min(10, items.length) };
    }

    const viewportHeight = containerRef.clientHeight || containerHeight;
    const startIndex = Math.floor(scrollTop / estimatedItemHeight);
    const endIndex = Math.min(
      items.length,
      Math.ceil((scrollTop + viewportHeight) / estimatedItemHeight),
    );

    return {
      start: Math.max(0, startIndex - overscan),
      end: Math.min(items.length, endIndex + overscan),
    };
  }, [
    scrollTop,
    containerHeight,
    estimatedItemHeight,
    overscan,
    items.length,
    containerRef,
  ]);

  const totalHeight = items.length * estimatedItemHeight;
  const offsetY = visibleRange.start * estimatedItemHeight;

  const handleScroll = useCallback((e: React.UIEvent<HTMLDivElement>) => {
    setScrollTop(e.currentTarget.scrollTop);
  }, []);

  return {
    visibleRange,
    totalHeight,
    offsetY,
    handleScroll,
    setContainerRef,
    estimatedItemHeight,
  };
};

const LinkingPanel = memo(
  ({
    isOpen,
    onClose,
    selectedIds,
    setSelectedIds,
    annotations,
    currentAnnotationId,
    onSave,
    isSaving,
    session,
  }: {
    isOpen: boolean;
    onClose: () => void;
    selectedIds: string[];
    setSelectedIds: (ids: string[]) => void;
    annotations: any[];
    currentAnnotationId: string | null;
    onSave: () => void;
    isSaving: boolean;
    session: any;
  }) => {
    if (!isOpen) return null;

    return (
      <div className="absolute inset-0 bg-background border-l border-border z-50 flex flex-col">
        {/* Header */}
        <div className="flex items-center justify-between p-4 border-b border-border">
          <div className="flex items-center gap-2">
            <Link2 className="w-5 h-5 text-primary" />
            <h3 className="font-semibold">Link Annotations</h3>
          </div>
          <Button variant="ghost" size="sm" onClick={onClose}>
            <X className="w-4 h-4" />
          </Button>
        </div>

        {/* Content */}
        <div className="flex-1 p-4 overflow-auto">
          {selectedIds.length > 0 ? (
            <div className="space-y-3">
              <h4 className="font-medium">
                Selected Annotations ({selectedIds.length})
              </h4>

              <div className="space-y-2">
                {selectedIds.map((id, index) => {
                  const anno = annotations.find((a) => a.id === id);
                  if (!anno) return null;

                  const isCurrent = id === currentAnnotationId;
                  const title =
                    anno.motivation === 'iconography' ||
                    anno.motivation === 'iconograpy'
                      ? 'Icon'
                      : (Array.isArray(anno.body) && anno.body[0]?.value) ||
                        'Untitled';

                  const canMoveUp = index > 0;
                  const canMoveDown = index < selectedIds.length - 1;

                  return (
                    <div
                      key={id}
                      className={`flex items-center gap-2 p-3 rounded border ${
                        isCurrent
                          ? 'bg-primary/10 border-primary'
                          : 'bg-card border-border'
                      }`}
                    >
                      <div className="w-6 h-6 bg-primary text-primary-foreground rounded-full flex items-center justify-center text-xs font-bold flex-shrink-0">
                        {index + 1}
                      </div>

                      <div className="flex-1 min-w-0">
                        <div className="font-medium truncate">{title}</div>
                        {isCurrent && (
                          <div className="text-xs text-primary">
                            Current annotation
                          </div>
                        )}
                      </div>

                      {/* Reordering controls */}
                      {selectedIds.length > 1 && (
                        <div className="flex flex-col gap-1">
                          <Button
                            variant="ghost"
                            size="sm"
                            onClick={() => {
                              if (canMoveUp) {
                                const newIds = [...selectedIds];
                                [newIds[index], newIds[index - 1]] = [
                                  newIds[index - 1],
                                  newIds[index],
                                ];
                                setSelectedIds(newIds);
                              }
                            }}
                            disabled={!canMoveUp}
                            className="h-6 w-6 p-0"
                          >
                            <ChevronUp className="h-3 w-3" />
                          </Button>
                          <Button
                            variant="ghost"
                            size="sm"
                            onClick={() => {
                              if (canMoveDown) {
                                const newIds = [...selectedIds];
                                [newIds[index], newIds[index + 1]] = [
                                  newIds[index + 1],
                                  newIds[index],
                                ];
                                setSelectedIds(newIds);
                              }
                            }}
                            disabled={!canMoveDown}
                            className="h-6 w-6 p-0"
                          >
                            <ChevronDown className="h-3 w-3" />
                          </Button>
                        </div>
                      )}

                      {/* Remove button */}
                      <Button
                        variant="ghost"
                        size="sm"
                        onClick={() => {
                          const newIds = selectedIds.filter(
                            (selectedId) => selectedId !== id,
                          );
                          setSelectedIds(newIds);
                        }}
                        className="h-6 w-6 p-0 text-red-600 hover:text-red-800"
                      >
                        <X className="h-3 w-3" />
                      </Button>
                    </div>
                  );
                })}
              </div>

              {selectedIds.length < 2 && (
                <div className="p-3 bg-amber-50 border border-amber-200 rounded text-sm text-amber-700">
                  Select at least 2 annotations to create a link
                </div>
              )}
            </div>
          ) : (
            <div className="text-center text-muted-foreground py-8">
              <Link2 className="w-12 h-12 mx-auto mb-3 opacity-50" />
              <p className="font-medium">No annotations selected</p>
              <p className="text-sm mt-1">
                Click annotations in the image viewer to start building a link
              </p>
            </div>
          )}
        </div>

        {/* Footer */}
        <div className="p-4 border-t border-border">
          <div className="flex items-center justify-between">
            <div className="text-sm text-muted-foreground">
              {selectedIds.length >= 2 ? (
                <span className="text-green-600">✓ Ready to save link</span>
              ) : (
                <span>Select at least 2 annotations</span>
              )}
            </div>

            <div className="flex gap-2">
              <Button variant="outline" onClick={onClose}>
                Cancel
              </Button>
              <Button
                onClick={onSave}
                disabled={selectedIds.length < 2 || isSaving || !session}
              >
                {isSaving ? (
                  <>
                    <div className="w-3 h-3 border-2 border-current border-t-transparent rounded-full animate-spin mr-2" />
                    Saving...
                  </>
                ) : (
                  'Save Link'
                )}
              </Button>
            </div>
          </div>
        </div>
      </div>
    );
  },
);

LinkingPanel.displayName = 'LinkingPanel';

const AnnotationEditor = memo(
  ({
    annotation,
    session,
    geotag,
    linkedIds,
    annotations,
    onRefreshAnnotations,
    onLinkCreated,
    onCurrentPointSelectorChange,
    linkingMode,
    setLinkingMode,
    selectedIds,
    setSelectedIds,
    getEtag,
    canvasId,
    manifestId,
    onSaveViewport,
    onOptimisticAnnotationAdd,
    onAnnotationInLinkingMode,
    onAnnotationSelect,
    onEnsureExpanded,
    pendingGeotags,
    setPendingGeotags,
    toast,
  }: {
    annotation: any;
    session: any;
    geotag: any;
    linkedIds: string[];
    annotations: any[];
    onRefreshAnnotations?: () => void;
    onLinkCreated?: () => void;
    onCurrentPointSelectorChange?: (
      point: { x: number; y: number } | null,
    ) => void;
    linkingMode?: boolean;
    setLinkingMode?: (v: boolean) => void;
    selectedIds?: string[];
    setSelectedIds?: (ids: string[]) => void;
    getEtag: (id: string) => string | undefined;
    canvasId: string;
    manifestId?: string;
    onSaveViewport?: (viewport: any) => void;
    onOptimisticAnnotationAdd?: (anno: any) => void;
    onAnnotationInLinkingMode?: (annotationId: string | null) => void;
    onAnnotationSelect?: (id: string) => void;
    onEnsureExpanded?: (id: string) => void;
    pendingGeotags: Record<string, any>;
    setPendingGeotags: React.Dispatch<
      React.SetStateAction<Record<string, any>>
    >;
    toast: any;
  }) => {
    const [activeTab, setActiveTab] = useState<'link' | 'geotag' | 'point'>(
      'link',
    );

    const [pendingGeotag, setPendingGeotag] = useState<any>(null);
    const [pendingPoint, setPendingPoint] = useState<{
      x: number;
      y: number;
    } | null>(null);
    const [isSaving, setIsSaving] = useState(false);
    const [saveError, setSaveError] = useState<string | null>(null);
    const saveTimeoutRef = useRef<NodeJS.Timeout | null>(null);

    useEffect(() => {
      if (onAnnotationInLinkingMode) {
        if (activeTab === 'link') {
          onAnnotationInLinkingMode(annotation.id);

          if (
            setSelectedIds &&
            (!selectedIds ||
              selectedIds.length === 0 ||
              !selectedIds.includes(annotation.id))
          ) {
            const linkingAnnos = getLinkingAnnotations(annotation.id);
            if (
              linkingAnnos.length > 0 &&
              Array.isArray(linkingAnnos[0].target)
            ) {
              setSelectedIds(linkingAnnos[0].target);
            } else {
              setSelectedIds([annotation.id]);
            }
          }
        } else {
          onAnnotationInLinkingMode(null);
          if (setSelectedIds && !isSaving) {
            setSelectedIds([]);
          }
        }
      }
    }, [activeTab, annotation.id, onAnnotationInLinkingMode, isSaving]);

    useEffect(() => {
      if (activeTab === 'link') {
      }
    }, [selectedIds, activeTab]);

    useEffect(() => {
      return () => {
        if (saveTimeoutRef.current) {
          clearTimeout(saveTimeoutRef.current);
        }
      };
    }, []);

    const getLinkingAnnotations = (annotationId: string) => {
      return annotations.filter((a) => {
        if (a.motivation !== 'linking') return false;
        if (Array.isArray(a.target)) {
          return a.target.includes(annotationId);
        }
        return a.target === annotationId;
      });
    };

    const hasPendingChanges = (() => {
      if (activeTab === 'geotag') return !!pendingGeotag;
      if (activeTab === 'point') return !!pendingPoint;
      if (activeTab === 'link') return selectedIds && selectedIds.length > 1;
      return false;
    })();

    const hasExistingData = (() => {
      if (activeTab === 'geotag') return !!geotag;
      if (activeTab === 'point') {
        const linkingAnnos = getLinkingAnnotations(annotation.id);
        for (const linkAnno of linkingAnnos) {
          if (linkAnno.body && Array.isArray(linkAnno.body)) {
            const pointSelectorBody = linkAnno.body.find(
              (b: any) =>
                b.type === 'SpecificResource' &&
                b.purpose === 'identifying' &&
                b.selector &&
                b.selector.type === 'PointSelector',
            );
            if (pointSelectorBody) return true;
          }
        }
        return false;
      }
      if (activeTab === 'link') return linkedIds.length > 0;
      return false;
    })();

    const TabButton = MemoizedTabButton;

    const getSmartSuggestions = (annotation: any) => {
      const bodies = annotation.body || [];
      const textContent = bodies
        .filter((b: any) => b.type === 'TextualBody')
        .map((b: any) => b.value || '')
        .join(' ')
        .toLowerCase();

      const hasPlaceIndicators =
        /\b(in|at|near|from|to|town|city|village|street|amsterdam|london|paris|church|market|house|building)\b/.test(
          textContent,
        );
      const hasLocationWords =
        /\b(amsterdam|london|paris|church|market|house|street|road|square|bridge)\b/.test(
          textContent,
        );
      const hasConnectiveWords =
        /\b(and|with|next to|beside|above|below|between)\b/.test(textContent);

      return {
        suggestLinking: hasConnectiveWords || textContent.length > 50,
        suggestGeotagging: hasLocationWords || hasPlaceIndicators,
        suggestPoint: hasLocationWords,
        explanation: hasLocationWords
          ? 'This annotation mentions specific places that could be mapped geographically.'
          : hasConnectiveWords
          ? 'This annotation contains words that suggest it might relate to other annotations.'
          : null,
      };
    };

    const memoizedInitialGeotag = useMemo(() => {
      return geotag
        ? {
            marker: [
              parseFloat(geotag.source.lat || '0'),
              parseFloat(geotag.source.lon || '0'),
            ] as [number, number],
            label: geotag.source.properties?.title || geotag.source.label || '',
            nominatimResult: geotag.source,
          }
        : undefined;
    }, [geotag]);

    const handleGeotagSelected = useCallback(
      (selectedGeotag: any) => {
        setPendingGeotag(selectedGeotag);
        setSaveError(null);

        toast({
          title: 'Location Selected',
          description:
            'Geographic location ready to save. Click "Save Changes" below.',
        });
      },
      [toast],
    );

    const performSave = useCallback(
      async (
        annotationData: any,
        existingLink: any,
        onSuccess: () => void,
        successMessage: string,
      ) => {
        let response;
        if (existingLink) {
          response = await fetch(`/api/annotations/${existingLink.id}`, {
            method: 'PUT',
            headers: {
              'Content-Type':
                'application/ld+json; profile="http://www.w3.org/ns/anno.jsonld"',
              'If-Match': getEtag(existingLink.id) || '',
            },
            body: JSON.stringify(annotationData),
          });
        } else {
          response = await fetch('/api/annotations', {
            method: 'POST',
            headers: {
              'Content-Type':
                'application/ld+json; profile="http://www.w3.org/ns/anno.jsonld"',
              Slug: `linking-${annotation.id.split('/').pop()}`,
            },
            body: JSON.stringify(annotationData),
          });
        }

        if (!response.ok) {
          throw new Error(
            `Failed to save: ${response.status} ${response.statusText}`,
          );
        }

        const savedAnnotation = await response.json();

        if (onOptimisticAnnotationAdd && savedAnnotation) {
          onOptimisticAnnotationAdd({
            ...annotationData,
            id:
              savedAnnotation.id ||
              (existingLink ? existingLink.id : `temp-${Date.now()}`),
            etag: savedAnnotation.etag || response.headers.get('etag'),
          });
        }

        onSuccess();

        toast({
          title: successMessage,
          description: 'Changes saved successfully.',
        });

        onLinkCreated?.();
      },
      [
        session,
        annotation.id,
        getEtag,
        onOptimisticAnnotationAdd,
        onLinkCreated,
        toast,
      ],
    );

    const handleSaveLinkingData = useCallback(async () => {
      if (!session) {
        setSaveError('You must be logged in to save changes.');
        return;
      }

      if (!selectedIds || selectedIds.length <= 1) {
        setSaveError(
          'You need to select at least 2 annotations to create a link.',
        );
        return;
      }

      setIsSaving(true);
      setSaveError(null);

      const currentAnnotationId = annotation.id;

      try {
        const linkingAnnos = getLinkingAnnotations(annotation.id);
        const existingLink = linkingAnnos.length > 0 ? linkingAnnos[0] : null;

        const bodies: any[] = [];

        if (
          existingLink &&
          existingLink.body &&
          Array.isArray(existingLink.body)
        ) {
          existingLink.body.forEach((body: any) => {
            if (
              body.purpose === 'geotagging' ||
              (body.purpose === 'identifying' &&
                body.selector?.type === 'PointSelector')
            ) {
              bodies.push(body);
            }
          });
        }

        const annotationData = {
          '@context': 'http://www.w3.org/ns/anno.jsonld',
          type: 'Annotation',
          motivation: 'linking',
          target: selectedIds,
          body: bodies,
          creator: {
            id: session.user.id,
            type: 'Person',
            label: session.user.label,
          },
          created: existingLink?.created || new Date().toISOString(),
          modified: new Date().toISOString(),
        };

        await performSave(
          annotationData,
          existingLink,
          () => {},
          'Link Saved!',
        );
      } catch (error: any) {
        setSaveError(error.message || 'Failed to save link');
        toast({
          title: 'Save Failed',
          description:
            error.message || 'Failed to save link. Please try again.',
          variant: 'destructive',
        });
      } finally {
        setIsSaving(false);
      }
    }, [
      session,
      selectedIds,
      annotation.id,
      getLinkingAnnotations,
      getEtag,
      onLinkCreated,
      onOptimisticAnnotationAdd,
      toast,
      performSave,
    ]);

    const handleSaveGeotagData = async () => {
      if (!session) {
        setSaveError('You must be logged in to save changes.');
        return;
      }

      if (!pendingGeotag) {
        setSaveError('No geotag changes to save.');
        return;
      }

      setIsSaving(true);
      setSaveError(null);

      try {
        const linkingAnnos = getLinkingAnnotations(annotation.id);
        const existingLink = linkingAnnos.length > 0 ? linkingAnnos[0] : null;

        const bodies: any[] = [];

        if (
          existingLink &&
          existingLink.body &&
          Array.isArray(existingLink.body)
        ) {
          existingLink.body.forEach((body: any) => {
            if (body.purpose !== 'geotagging') {
              bodies.push(body);
            }
          });
        }

        const geotagBody = {
          type: 'SpecificResource',
          purpose: 'geotagging',
          source: {
            id: pendingGeotag.nominatimResult.place_id.toString(),
            type: pendingGeotag.osmType,
            label: pendingGeotag.displayName,
            lat: pendingGeotag.marker[0].toString(),
            lon: pendingGeotag.marker[1].toString(),
            properties: {
              title: pendingGeotag.label,
            },
          },
          creator: {
            id: session.user.id,
            type: 'Person',
            label: session.user.label,
          },
          created: new Date().toISOString(),
        };
        bodies.push(geotagBody);

        const annotationData = {
          '@context': 'http://www.w3.org/ns/anno.jsonld',
          type: 'Annotation',
          motivation: 'linking',
          target: existingLink?.target || [annotation.id],
          body: bodies,
          creator: {
            id: session.user.id,
            type: 'Person',
            label: session.user.label,
          },
          created: existingLink?.created || new Date().toISOString(),
          modified: new Date().toISOString(),
        };

        await performSave(
          annotationData,
          existingLink,
          () => {
            setPendingGeotag(null);
          },
          'Location Saved!',
        );
      } catch (error: any) {
        setSaveError(error.message || 'Failed to save geotag');
        toast({
          title: 'Save Failed',
          description:
            error.message || 'Failed to save location. Please try again.',
          variant: 'destructive',
        });
      } finally {
        setIsSaving(false);
      }
    };

    const handleSavePointData = async () => {
      if (!session) {
        setSaveError('You must be logged in to save changes.');
        return;
      }

      if (!pendingPoint) {
        setSaveError('No point changes to save.');
        return;
      }

      setIsSaving(true);
      setSaveError(null);

      try {
        const linkingAnnos = getLinkingAnnotations(annotation.id);
        const existingLink = linkingAnnos.length > 0 ? linkingAnnos[0] : null;

        const bodies: any[] = [];

        if (
          existingLink &&
          existingLink.body &&
          Array.isArray(existingLink.body)
        ) {
          existingLink.body.forEach((body: any) => {
            if (
              !(
                body.purpose === 'identifying' &&
                body.selector?.type === 'PointSelector'
              )
            ) {
              bodies.push(body);
            }
          });
        }

        const pointSelectorBody = {
          type: 'SpecificResource',
          purpose: 'identifying',
          source: canvasId,
          selector: {
            type: 'PointSelector',
            x: pendingPoint.x,
            y: pendingPoint.y,
          },
          creator: {
            id: session.user.id,
            type: 'Person',
            label: session.user.label,
          },
          created: new Date().toISOString(),
        };
        bodies.push(pointSelectorBody);

        const annotationData = {
          '@context': 'http://www.w3.org/ns/anno.jsonld',
          type: 'Annotation',
          motivation: 'linking',
          target: existingLink?.target || [annotation.id],
          body: bodies,
          creator: {
            id: session.user.id,
            type: 'Person',
            label: session.user.label,
          },
          created: existingLink?.created || new Date().toISOString(),
          modified: new Date().toISOString(),
        };

        await performSave(
          annotationData,
          existingLink,
          () => {
            setPendingPoint(null);
          },
          'Point Saved!',
        );
      } catch (error: any) {
        setSaveError(error.message || 'Failed to save point');
        toast({
          title: 'Save Failed',
          description:
            error.message || 'Failed to save point. Please try again.',
          variant: 'destructive',
        });
      } finally {
        setIsSaving(false);
      }
    };

    const handleRemoveData = async (type: 'link' | 'geotag' | 'point') => {
      if (!session) {
        setSaveError('You must be logged in to remove data.');
        return;
      }

      setIsSaving(true);
      setSaveError(null);

      try {
        const linkingAnnos = getLinkingAnnotations(annotation.id);
        const existingLink = linkingAnnos.length > 0 ? linkingAnnos[0] : null;

        if (!existingLink) {
          setSaveError('No existing data to remove.');
          return;
        }

        if (type === 'link') {
          const hasOtherData =
            existingLink.body &&
            Array.isArray(existingLink.body) &&
            existingLink.body.some(
              (body: any) =>
                body.purpose === 'geotagging' ||
                (body.purpose === 'identifying' &&
                  body.selector?.type === 'PointSelector'),
            );

          if (!hasOtherData) {
            const response = await fetch(
              `/api/annotations/${existingLink.id}`,
              {
                method: 'DELETE',
                headers: {
                  'If-Match': getEtag(existingLink.id) || '',
                },
              },
            );

            if (!response.ok) {
              throw new Error(
                `Failed to delete: ${response.status} ${response.statusText}`,
              );
            }
          } else {
            const bodies = existingLink.body.filter(
              (body: any) =>
                body.purpose === 'geotagging' ||
                (body.purpose === 'identifying' &&
                  body.selector?.type === 'PointSelector'),
            );

            const annotationData = {
              '@context': 'http://www.w3.org/ns/anno.jsonld',
              type: 'Annotation',
              motivation: 'linking',
              target: [annotation.id],
              body: bodies,
              creator: {
                id: session.user.id,
                type: 'Person',
                label: session.user.label,
              },
              created: existingLink.created || new Date().toISOString(),
              modified: new Date().toISOString(),
            };

            const response = await fetch(
              `/api/annotations/${existingLink.id}`,
              {
                method: 'PUT',
                headers: {
                  'Content-Type':
                    'application/ld+json; profile="http://www.w3.org/ns/anno.jsonld"',
                  'If-Match': getEtag(existingLink.id) || '',
                },
                body: JSON.stringify(annotationData),
              },
            );

            if (!response.ok) {
              throw new Error(
                `Failed to update: ${response.status} ${response.statusText}`,
              );
            }
          }
        } else {
          const bodies: any[] = [];

          if (existingLink.body && Array.isArray(existingLink.body)) {
            existingLink.body.forEach((body: any) => {
              if (type === 'geotag' && body.purpose === 'geotagging') {
                return;
              }
              if (
                type === 'point' &&
                body.purpose === 'identifying' &&
                body.selector?.type === 'PointSelector'
              ) {
                return;
              }
              bodies.push(body);
            });
          }

          const hasLinkedTargets =
            Array.isArray(existingLink.target) &&
            existingLink.target.length > 1;

          if (bodies.length === 0 && !hasLinkedTargets) {
            const response = await fetch(
              `/api/annotations/${existingLink.id}`,
              {
                method: 'DELETE',
                headers: {
                  'If-Match': getEtag(existingLink.id) || '',
                },
              },
            );

            if (!response.ok) {
              throw new Error(
                `Failed to delete: ${response.status} ${response.statusText}`,
              );
            }
          } else {
            const annotationData = {
              '@context': 'http://www.w3.org/ns/anno.jsonld',
              type: 'Annotation',
              motivation: 'linking',
              target: existingLink.target,
              body: bodies,
              creator: {
                id: session.user.id,
                type: 'Person',
                label: session.user.label,
              },
              created: existingLink.created || new Date().toISOString(),
              modified: new Date().toISOString(),
            };

            const response = await fetch(
              `/api/annotations/${existingLink.id}`,
              {
                method: 'PUT',
                headers: {
                  'Content-Type':
                    'application/ld+json; profile="http://www.w3.org/ns/anno.jsonld"',
                  'If-Match': getEtag(existingLink.id) || '',
                },
                body: JSON.stringify(annotationData),
              },
            );

            if (!response.ok) {
              throw new Error(
                `Failed to update: ${response.status} ${response.statusText}`,
              );
            }
          }
        }

        if (type === 'geotag') setPendingGeotag(null);
        if (type === 'point') setPendingPoint(null);
        if (type === 'link' && setSelectedIds) setSelectedIds([]);

        const typeLabel =
          type === 'link' ? 'links' : type === 'geotag' ? 'location' : 'point';
        toast({
          title: 'Data Removed!',
          description: `Successfully removed ${typeLabel} from this annotation.`,
        });

        onLinkCreated?.();
      } catch (error: any) {
        setSaveError(error.message || 'Failed to remove data');
        toast({
          title: 'Remove Failed',
          description:
            error.message || 'Failed to remove data. Please try again.',
          variant: 'destructive',
        });
      } finally {
        setIsSaving(false);
      }
    };

    const smartSuggestions = getSmartSuggestions(annotation);

    return (
      <div className="space-y-2">
        <div className="p-2 bg-muted/20 border border-border rounded-lg">
          <div className="flex items-center gap-2 mb-2">
            <GlobeLock className="w-4 h-4 text-primary" />
            <h3 className="font-medium text-sm">Annotation Details</h3>
          </div>
          <div className="grid grid-cols-1 gap-2 text-xs">
            <div className="flex justify-between">
              <span className="text-muted-foreground">ID:</span>
              <span className="font-mono">
                {annotation.id.split('/').pop()}
              </span>
            </div>
            <div className="flex justify-between">
              <span className="text-muted-foreground">Type:</span>
              <span>{annotation.motivation || 'annotation'}</span>
            </div>
            <div className="flex justify-between">
              <span className="text-muted-foreground">GeoTag:</span>
              <span
                className={geotag ? 'text-green-600' : 'text-muted-foreground'}
              >
                {geotag
                  ? geotag.source.properties?.title || geotag.source.label
                  : 'none'}
              </span>
            </div>
            <div className="flex justify-between">
              <span className="text-muted-foreground">Links:</span>
              <span
                className={(() => {
                  const currentCount =
                    activeTab === 'link' &&
                    selectedIds &&
                    selectedIds.length > 0
                      ? selectedIds.length
                      : linkedIds.length;
                  return currentCount > 0
                    ? 'text-blue-600'
                    : 'text-muted-foreground';
                })()}
              >
                {(() => {
                  const currentCount =
                    activeTab === 'link' &&
                    selectedIds &&
                    selectedIds.length > 0
                      ? selectedIds.length
                      : linkedIds.length;
                  return currentCount > 0
                    ? `${currentCount} connected`
                    : 'none';
                })()}
              </span>
            </div>
          </div>

          {(linkedIds.length > 0 ||
            (activeTab === 'link' &&
              selectedIds &&
              selectedIds.length > 0)) && (
            <div className="mt-3 pt-2 border-t border-border">
              <div className="text-xs text-muted-foreground mb-2">
                {activeTab === 'link' && selectedIds && selectedIds.length > 0
                  ? 'Linked annotations (click in image to add/remove):'
                  : 'Linked annotations (reading order):'}
              </div>
              <div className="flex flex-wrap gap-1 max-w-full">
                {(() => {
                  let orderedIds: string[] = [];
                  if (
                    activeTab === 'link' &&
                    selectedIds &&
                    selectedIds.length > 0
                  ) {
                    orderedIds = selectedIds;
                  } else {
                    const linkingAnnos = getLinkingAnnotations(annotation.id);
                    if (
                      linkingAnnos.length > 0 &&
                      Array.isArray(linkingAnnos[0].target)
                    ) {
                      orderedIds = linkingAnnos[0].target;
                    } else {
                      orderedIds = [annotation.id];
                    }
                  }

                  return orderedIds.map((lid, index) => {
                    const linkedAnno = annotations.find((a) => a.id === lid);
                    let label = lid;
                    if (linkedAnno) {
                      if (
                        linkedAnno.motivation === 'iconography' ||
                        linkedAnno.motivation === 'iconograpy'
                      ) {
                        label = 'Icon';
                      } else if (Array.isArray(linkedAnno.body)) {
                        // Use the first available text body value
                        if (linkedAnno.body[0]?.value) {
                          label = linkedAnno.body[0].value;
                        }
                      }
                    }
                    const isCurrent = lid === annotation.id;
                    const sequenceNumber = index + 1;

                    return (
                      <span
                        key={lid}
                        className={`inline-flex items-center gap-1 px-2 py-1 rounded text-xs font-medium max-w-[120px] ${
                          isCurrent
                            ? 'bg-primary text-primary-foreground'
                            : 'bg-secondary text-secondary-foreground'
                        }`}
                      >
                        <span className="bg-background text-foreground rounded-full w-3 h-3 text-xs flex items-center justify-center font-bold leading-none flex-shrink-0">
                          {sequenceNumber}
                        </span>
                        <span className="truncate">
                          {label.length > 12
                            ? label.substring(0, 12) + '...'
                            : label}
                        </span>
                      </span>
                    );
                  });
                })()}
              </div>
            </div>
          )}
        </div>

        {/* Smart suggestions */}
        {smartSuggestions.explanation && (
          <div className="bg-blue-50 border border-blue-200 p-3 rounded-lg">
            <div className="flex items-start gap-2">
              <div className="w-4 h-4 bg-blue-600 rounded-full flex items-center justify-center flex-shrink-0 mt-0.5">
                <span className="text-white text-xs font-bold">💡</span>
              </div>
              <div>
                <div className="font-medium text-blue-900 text-sm">
                  Smart Suggestion
                </div>
                <div className="text-xs text-blue-700 mt-1">
                  {smartSuggestions.explanation}
                </div>
              </div>
            </div>
          </div>
        )}

        {/* Tab navigation */}
        <div className="flex gap-1 sm:gap-2 p-1 bg-muted/20 rounded-lg overflow-x-auto">
          <TabButton
            active={activeTab === 'link'}
            onClick={() => setActiveTab('link')}
            icon={
              <div className="flex items-center gap-1">
                <Link2 className="w-3 h-3 sm:w-4 sm:h-4 flex-shrink-0" />
                {smartSuggestions.suggestLinking && (
                  <span className="w-1.5 h-1.5 sm:w-2 sm:h-2 bg-yellow-400 rounded-full animate-pulse flex-shrink-0" />
                )}
              </div>
            }
            label="Link"
            description="Connect related annotations"
          />
          <TabButton
            active={activeTab === 'geotag'}
            onClick={() => setActiveTab('geotag')}
            icon={
              <div className="flex items-center gap-1">
                <MapPin className="w-3 h-3 sm:w-4 sm:h-4 flex-shrink-0" />
                {smartSuggestions.suggestGeotagging && (
                  <span className="w-1.5 h-1.5 sm:w-2 sm:h-2 bg-yellow-400 rounded-full animate-pulse flex-shrink-0" />
                )}
              </div>
            }
            label="Location"
            description="Associate with real place"
          />
          <TabButton
            active={activeTab === 'point'}
            onClick={() => setActiveTab('point')}
            icon={
              <div className="flex items-center gap-1">
                <Target className="w-3 h-3 sm:w-4 sm:h-4 flex-shrink-0" />
                {smartSuggestions.suggestPoint && (
                  <span className="w-1.5 h-1.5 sm:w-2 sm:h-2 bg-yellow-400 rounded-full animate-pulse flex-shrink-0" />
                )}
              </div>
            }
            label="Point"
            description="Point to location on image"
          />
        </div>

        {/* Save/Update/Remove Controls - Always visible for all tabs */}
        <div className="flex items-center justify-between p-2 bg-muted/10 border border-border rounded-lg">
          <div className="flex-1">
            {hasPendingChanges ? (
              <div className="flex items-center gap-2">
                <div className="w-2 h-2 bg-amber-500 rounded-full animate-pulse" />
                {/* <span className="text-sm font-medium text-amber-700">
                  You have unsaved changes
                </span> */}
              </div>
            ) : hasExistingData ? (
              <span className="text-sm text-muted-foreground">
                {activeTab === 'geotag' &&
                  'Location set - modify below or remove'}
                {activeTab === 'point' && 'Point set - modify below or remove'}
                {activeTab === 'link' && 'Links exist - modify below or remove'}
              </span>
            ) : (
              <span className="text-sm text-muted-foreground">
                {activeTab === 'geotag' && 'No location - add below'}
                {activeTab === 'point' && 'No point - add below'}
                {activeTab === 'link' && 'No links - create below'}
              </span>
            )}
            {saveError && (
              <div className="text-xs text-destructive mt-1">{saveError}</div>
            )}
          </div>
          <div className="flex gap-2">
            {/* {hasPendingChanges && (
              <Button
                variant="outline"
                size="sm"
                onClick={() => {
                  if (activeTab === 'geotag') setPendingGeotag(null);
                  if (activeTab === 'point') setPendingPoint(null);
                  if (activeTab === 'link' && setSelectedIds) {
                    const linkingAnnos = getLinkingAnnotations(annotation.id);
                    if (
                      linkingAnnos.length > 0 &&
                      Array.isArray(linkingAnnos[0].target)
                    ) {
                      setSelectedIds(linkingAnnos[0].target);
                    } else {
                      setSelectedIds([annotation.id]);
                    }
                  }
                  setSaveError(null);
                }}
                disabled={isSaving}
                className="text-xs"
              >
                Discard
              </Button>
            )} */}
            {hasExistingData && !hasPendingChanges && (
              <Button
                variant="outline"
                size="sm"
                onClick={() => {
                  if (activeTab === 'geotag') handleRemoveData('geotag');
                  else if (activeTab === 'point') handleRemoveData('point');
                  else if (activeTab === 'link') handleRemoveData('link');
                }}
                disabled={isSaving}
                className="text-xs text-destructive hover:text-destructive"
              >
                Remove
              </Button>
            )}
            <Button
              onClick={async () => {
                setIsSaving(true);

                try {
                  if (activeTab === 'link') await handleSaveLinkingData();
                  else if (activeTab === 'geotag') await handleSaveGeotagData();
                  else if (activeTab === 'point') await handleSavePointData();
                } catch (error) {
                  console.error('Save error:', error);
                }
              }}
              disabled={!hasPendingChanges || isSaving || !session}
              size="sm"
              className="text-xs font-medium"
            >
              {isSaving ? (
                <div className="flex items-center gap-2">
                  <div className="w-3 h-3 border-2 border-current border-t-transparent rounded-full animate-spin" />
                  Saving...
                </div>
              ) : (
                (() => {
                  if (activeTab === 'link') return 'Save Link';
                  if (activeTab === 'geotag')
                    return hasExistingData
                      ? 'Update Location'
                      : 'Save Location';
                  if (activeTab === 'point')
                    return hasExistingData ? 'Update Point' : 'Save Point';
                  return 'Save';
                })()
              )}
            </Button>
          </div>
        </div>

        {/* Tab content */}
        <div
          className="p-2 bg-card border border-border rounded-lg"
          style={{ minHeight: '200px' }}
        >
          {activeTab === 'link' && (
            <div className="space-y-4">
              <div className="flex items-center gap-2 mb-3">
                <Link2 className="w-5 h-5 text-primary flex-shrink-0" />
                <h3 className="font-medium">Link Annotations</h3>
              </div>

              {/* Link Building Section - Always visible in Link tab */}
              <div className="space-y-3 p-3 bg-secondary/10 border border-secondary/30 rounded-lg mb-4">
                <div className="flex items-center gap-2">
                  <Link className="w-4 h-4 text-primary" />
                  <h4 className="text-sm font-semibold text-primary">
                    Link Builder
                  </h4>
                </div>

                {/* Current selection */}
                {selectedIds && selectedIds.length > 0 ? (
                  <div className="space-y-2">
                    <h5 className="text-sm font-medium text-foreground">
                      Selected Annotations ({selectedIds.length})
                    </h5>
                    <div className="space-y-2">
                      {selectedIds.map((id, index) => {
                        const anno = annotations.find((a) => a.id === id);
                        if (!anno) return null;

                        const isCurrent = id === annotation.id;
                        const title =
                          anno.motivation === 'iconography' ||
                          anno.motivation === 'iconograpy'
                            ? 'Icon'
                            : (Array.isArray(anno.body) &&
                                anno.body[0]?.value) ||
                              'Untitled';

                        const canMoveUp = index > 0;
                        const canMoveDown = index < selectedIds.length - 1;

                        return (
                          <div
                            key={id}
                            className={`flex items-center gap-2 p-2 rounded border ${
                              isCurrent
                                ? 'bg-primary/10 border-primary'
                                : 'bg-muted/20 border-border'
                            }`}
                          >
                            <div className="w-6 h-6 bg-primary text-primary-foreground rounded-full flex items-center justify-center text-xs font-bold flex-shrink-0">
                              {index + 1}
                            </div>
                            <div className="flex-1 min-w-0 overflow-hidden">
                              <div className="text-sm font-medium truncate">
                                {title}
                              </div>
                            </div>
                            {isCurrent && (
                              <span className="text-xs bg-primary text-primary-foreground px-2 py-1 rounded whitespace-nowrap">
                                Current
                              </span>
                            )}

                            {/* Reordering controls */}
                            {selectedIds.length > 1 && (
                              <div className="flex flex-col gap-1 flex-shrink-0">
                                <Button
                                  variant="ghost"
                                  size="sm"
                                  onClick={() => {
                                    if (canMoveUp && setSelectedIds) {
                                      const newIds = [...selectedIds];
                                      [newIds[index], newIds[index - 1]] = [
                                        newIds[index - 1],
                                        newIds[index],
                                      ];
                                      setSelectedIds(newIds);
                                    }
                                  }}
                                  disabled={!canMoveUp}
                                  className="h-5 w-5 p-0 text-muted-foreground hover:text-foreground disabled:opacity-30"
                                  title="Move up"
                                >
                                  <ChevronUp className="h-3 w-3" />
                                </Button>
                                <Button
                                  variant="ghost"
                                  size="sm"
                                  onClick={() => {
                                    if (canMoveDown && setSelectedIds) {
                                      const newIds = [...selectedIds];
                                      [newIds[index], newIds[index + 1]] = [
                                        newIds[index + 1],
                                        newIds[index],
                                      ];
                                      setSelectedIds(newIds);
                                    }
                                  }}
                                  disabled={!canMoveDown}
                                  className="h-5 w-5 p-0 text-muted-foreground hover:text-foreground disabled:opacity-30"
                                  title="Move down"
                                >
                                  <ChevronDown className="h-3 w-3" />
                                </Button>
                              </div>
                            )}

                            {/* Remove from selection */}
                            <Button
                              variant="ghost"
                              size="sm"
                              onClick={() => {
                                if (setSelectedIds) {
                                  const newIds = selectedIds.filter(
                                    (selectedId) => selectedId !== id,
                                  );
                                  setSelectedIds(newIds);
                                }
                              }}
                              className="h-5 w-5 p-0 text-muted-foreground hover:text-red-600 flex-shrink-0"
                              title="Remove from link"
                            >
                              <X className="h-3 w-3" />
                            </Button>
                          </div>
                        );
                      })}
                    </div>

                    {selectedIds.length < 2 && (
                      <div className="p-2 bg-amber-50 border border-amber-200 rounded text-xs text-amber-700">
                        Select at least 2 annotations to create a link
                      </div>
                    )}
                  </div>
                ) : (
                  <div className="p-3 text-center text-muted-foreground bg-card/50 rounded border border-dashed border-muted-foreground/30">
                    <p className="text-sm">
                      No annotations selected for linking
                    </p>
                    <p className="text-xs mt-1">
                      Click annotations in the image viewer to start building a
                      link
                    </p>
                    <p className="text-xs mt-1 text-muted-foreground/70">
                      The current annotation will automatically be included
                    </p>
                  </div>
                )}
              </div>
            </div>
          )}

          {activeTab === 'geotag' && (
            <div className="space-y-4">
              <div className="flex items-center gap-2 mb-3">
                <MapPin className="w-5 h-5 text-primary" />
                <h3 className="font-medium">Geographic Location</h3>
              </div>

              {/* Show existing geotag if present */}
              {geotag && (
                <div className="p-3 bg-green-50 border border-green-200 rounded-lg mb-4">
                  <div className="flex items-center gap-2 mb-2">
                    <MapPin className="w-4 h-4 text-green-600" />
                    <span className="font-medium text-green-800">
                      Current Location
                    </span>
                  </div>
                  <p className="text-sm text-green-700">
                    {geotag.source.properties?.title || geotag.source.label}
                    {geotag.source?.type && (
                      <span className="text-green-600 ml-1">
                        ({geotag.source.type})
                      </span>
                    )}
                  </p>
                  {geotag.created && (
                    <p className="text-xs text-green-600 mt-1">
                      Created: {new Date(geotag.created).toLocaleString()}
                      {geotag.creator?.label && ` by ${geotag.creator.label}`}
                    </p>
                  )}
                </div>
              )}

              {/* Show pending geotag if present */}
              {pendingGeotag && (
                <div className="p-3 bg-amber-50 border border-amber-200 rounded-lg mb-4">
                  <div className="flex items-center gap-2 mb-2">
                    <MapPin className="w-4 h-4 text-amber-600" />
                    <span className="font-medium text-amber-800">
                      Pending Location Change
                    </span>
                  </div>
                  <p className="text-sm text-amber-700">
                    {pendingGeotag.label}
                    <span className="text-amber-600 ml-1">
                      ({pendingGeotag.osmType})
                    </span>
                  </p>
                  <p className="text-xs text-amber-600 mt-1">
                    Coordinates: {pendingGeotag.marker[0].toFixed(5)},{' '}
                    {pendingGeotag.marker[1].toFixed(5)}
                  </p>
                </div>
              )}

              {/* GeoTagging Widget */}
              <GeoTaggingErrorBoundary>
                <Suspense
                  fallback={
                    <div className="p-4 text-center border border-border rounded-lg">
                      <LoadingSpinner />
                      <p className="text-sm text-muted-foreground mt-2">
                        Loading map widget...
                      </p>
                    </div>
                  }
                >
                  <GeoTaggingWidget
                    target={annotation.id}
                    expandedStyle={true}
                    initialGeotag={memoizedInitialGeotag}
                    onGeotagSelected={handleGeotagSelected}
                  />
                </Suspense>
              </GeoTaggingErrorBoundary>
            </div>
          )}

          {activeTab === 'point' && (
            <div className="space-y-4">
              {' '}
              <div className="flex items-center gap-2 mb-3">
                <Target className="w-5 h-5 text-primary" />
                <h3 className="font-medium">Image Point Mapping</h3>
              </div>
              {/* Show pending point if present */}
              {pendingPoint && (
                <div className="p-3 bg-amber-50 border border-amber-200 rounded-lg mb-4">
                  <div className="flex items-center gap-2 mb-2">
                    <Target className="w-4 h-4 text-amber-600" />
                    <span className="font-medium text-amber-800">
                      Pending Point Change
                    </span>
                  </div>
                  <p className="text-sm text-amber-700">
                    New coordinates: ({pendingPoint.x}, {pendingPoint.y})
                  </p>
                  <p className="text-xs text-amber-600 mt-1">
                    This point will be saved when you click "Save Changes"
                  </p>
                </div>
              )}
              {/* PointSelector Widget */}
              <Suspense fallback={<LoadingSpinner />}>
                <PointSelector
                  value={(() => {
                    // Get existing point selector from linking annotations
                    const linkingAnnos = getLinkingAnnotations(annotation.id);
                    for (const linkAnno of linkingAnnos) {
                      if (linkAnno.body && Array.isArray(linkAnno.body)) {
                        const pointSelectorBody = linkAnno.body.find(
                          (b: any) =>
                            b.type === 'SpecificResource' &&
                            b.purpose === 'identifying' &&
                            b.selector &&
                            b.selector.type === 'PointSelector',
                        );
                        if (pointSelectorBody && pointSelectorBody.selector) {
                          return {
                            x: pointSelectorBody.selector.x,
                            y: pointSelectorBody.selector.y,
                          };
                        }
                      }
                    }
                    return null;
                  })()}
                  onChange={(point: { x: number; y: number } | null) => {
                    // Store as pending change instead of immediately saving
                    setPendingPoint(point);
                    setSaveError(null);
                    onCurrentPointSelectorChange?.(point);
                  }}
                  canvasId={canvasId}
                  manifestId={manifestId}
                  expandedStyle={true}
                  existingAnnotations={annotations}
                  currentAnnotationId={annotation.id}
                />
              </Suspense>
            </div>
          )}
        </div>
      </div>
    );
  },
);

AnnotationEditor.displayName = 'AnnotationEditor';

const AnnotationItem = memo(
  ({
    annotation,
    isSelected,
    isExpanded,
    capabilities,
    title,
    preview,
    geotag,
    linkedIds,
    canEdit,
    onAnnotationSelect,
    onExpandToggle,
    onEnsureExpanded,
    onDeleteAnnotation,
    getBodies,
    getGeneratorLabel,
    // Editor props
    session,
    annotations,
    onRefreshAnnotations,
    onLinkCreated,
    onCurrentPointSelectorChange,
    linkingMode,
    setLinkingMode,
    selectedIds,
    setSelectedIds,
    getEtag,
    canvasId,
    manifestId,
    onSaveViewport,
    onOptimisticAnnotationAdd,
    onAnnotationInLinkingMode,
    pendingGeotags,
    setPendingGeotags,
    toast,
  }: {
    annotation: any;
    isSelected: boolean;
    isExpanded: boolean;
    capabilities: any;
    title: string;
    preview: string;
    geotag: any;
    linkedIds: string[];
    canEdit: boolean;
    onAnnotationSelect: (id: string) => void;
    onExpandToggle: (id: string) => void;
    onEnsureExpanded: (id: string) => void;
    onDeleteAnnotation: (annotation: any) => void;
    getBodies: (annotation: any) => any[];
    getGeneratorLabel: (body: any) => string;
    // Editor props
    session: any;
    annotations: any[];
    onRefreshAnnotations?: () => void;
    onLinkCreated?: () => void;
    onCurrentPointSelectorChange?: (
      point: { x: number; y: number } | null,
    ) => void;
    linkingMode?: boolean;
    setLinkingMode?: (v: boolean) => void;
    selectedIds?: string[];
    setSelectedIds?: (ids: string[]) => void;
    getEtag: (id: string) => string | undefined;
    canvasId: string;
    manifestId?: string;
    onSaveViewport?: (viewport: any) => void;
    onOptimisticAnnotationAdd?: (anno: any) => void;
    onAnnotationInLinkingMode?: (annotationId: string | null) => void;
    pendingGeotags: Record<string, any>;
    setPendingGeotags: React.Dispatch<
      React.SetStateAction<Record<string, any>>
    >;
    toast: any;
  }) => {
    const bodies = useMemo(() => {
      const annotationBodies = getBodies(annotation);

      if (
        (annotation.motivation === 'iconography' ||
          annotation.motivation === 'iconograpy') &&
        annotationBodies.length === 0
      ) {
        return [
          {
            type: 'TextualBody',
            value: 'Icon',
            format: 'text/plain',
            generator: { id: '', label: 'Icon' },
            created: new Date().toISOString(),
          } as any,
        ];
      }

      return annotationBodies;
    }, [annotation, getBodies]);

    const handleClick = useCallback(
      (e: React.MouseEvent) => {
        if (e && e.target instanceof HTMLElement) {
          const tag = e.target.tagName.toLowerCase();
          if (
            ['input', 'textarea', 'button', 'select', 'label'].includes(tag)
          ) {
            return;
          }
        }
        onAnnotationSelect(annotation.id);
      },
      [annotation.id, onAnnotationSelect],
    );

    const handleExpandClick = useCallback(
      (e: React.MouseEvent) => {
        e.stopPropagation();
        onExpandToggle(annotation.id);
        if (!isSelected) {
          onAnnotationSelect(annotation.id);
        }
      },
      [annotation.id, isSelected, onExpandToggle, onAnnotationSelect],
    );

    const handleDeleteClick = useCallback(
      (e: React.MouseEvent) => {
        e.stopPropagation();
        onDeleteAnnotation(annotation);
      },
      [annotation, onDeleteAnnotation],
    );

    return (
      <div
        className={`border rounded-lg p-2 transition-all duration-200 overflow-hidden ${
          isSelected
            ? 'bg-primary/10 border-primary shadow-md'
            : 'bg-card border-border hover:border-primary/50 hover:shadow-sm'
        }`}
      >
        {/* Main content area */}
        <div className="flex items-start gap-2 min-w-0">
          <div className="flex-1 cursor-pointer min-w-0" onClick={handleClick}>
            <div className="space-y-1">
              <div className="flex items-start justify-between gap-2 min-w-0">
                <div className="flex-1 min-w-0">
                  <h4 className="font-medium text-foreground truncate">
                    {title}
                  </h4>
                  {preview && (
                    <p className="text-sm text-muted-foreground truncate mt-1">
                      {preview}
                    </p>
                  )}
                </div>

                {/* Capability indicators */}
                <div className="flex flex-wrap items-center gap-1 flex-shrink-0">
                  {capabilities.hasLinks && (
                    <MemoizedBadge
                      variant="secondary"
                      className="text-xs p-1 whitespace-nowrap"
                      title="Linked"
                    >
                      <Link2 className="w-3 h-3" />
                    </MemoizedBadge>
                  )}
                  {capabilities.hasGeotag && (
                    <MemoizedBadge
                      variant="secondary"
                      className="text-xs p-1 whitespace-nowrap"
                      title="Located"
                    >
                      <MapPin className="w-3 h-3" />
                    </MemoizedBadge>
                  )}
                  {capabilities.hasPointSelector && (
                    <MemoizedBadge
                      variant="secondary"
                      className="text-xs p-1 whitespace-nowrap"
                      title="Mapped"
                    >
                      <Globe className="w-3 h-3" />
                    </MemoizedBadge>
                  )}
                </div>
              </div>
            </div>
          </div>

          {/* Action buttons */}
          <div className="flex flex-col items-center gap-1 flex-shrink-0">
            {/* Expand button */}
            <MemoizedButton
              variant="ghost"
              size="sm"
              onClick={handleExpandClick}
              className="text-muted-foreground hover:text-white"
            >
              {isExpanded ? (
                <>
                  <ChevronDown className="w-4 h-4 mr-1" />
                  <span className="text-xs hidden sm:inline">Hide</span>
                </>
              ) : (
                <>
                  <ChevronRight className="w-4 h-4 mr-1" />
                  <span className="text-xs hidden sm:inline">Edit</span>
                </>
              )}
              <span className="sr-only">
                {isExpanded ? 'Collapse' : 'Expand'} editing options
              </span>
            </MemoizedButton>

            {/* Delete button */}
            <MemoizedButton
              variant="ghost"
              size="sm"
              onClick={handleDeleteClick}
              disabled={!canEdit}
              className={`${
                canEdit
                  ? 'text-red-600 hover:text-red-800 hover:bg-red-50'
                  : 'text-gray-400 cursor-not-allowed'
              }`}
            >
              <Trash2 className="w-4 h-4" />
              <span className="sr-only">Delete annotation</span>
            </MemoizedButton>
          </div>
        </div>

        {/* Expanded editing interface */}
        {isExpanded && (
          <div className="mt-2 pt-2 border-t border-border">
            <div className="max-w-full">
              <AnnotationEditor
                annotation={annotation}
                session={session}
                geotag={geotag}
                linkedIds={linkedIds}
                annotations={annotations}
                onRefreshAnnotations={onRefreshAnnotations}
                onLinkCreated={onLinkCreated}
                onCurrentPointSelectorChange={onCurrentPointSelectorChange}
                linkingMode={linkingMode}
                setLinkingMode={setLinkingMode}
                selectedIds={selectedIds}
                setSelectedIds={setSelectedIds}
                getEtag={getEtag}
                canvasId={canvasId}
                manifestId={manifestId}
                onSaveViewport={onSaveViewport}
                onOptimisticAnnotationAdd={onOptimisticAnnotationAdd}
                onAnnotationInLinkingMode={onAnnotationInLinkingMode}
                onAnnotationSelect={onAnnotationSelect}
                onEnsureExpanded={onEnsureExpanded}
                pendingGeotags={pendingGeotags}
                setPendingGeotags={setPendingGeotags}
                toast={toast}
              />
            </div>
          </div>
        )}
      </div>
    );
  },
);

AnnotationItem.displayName = 'AnnotationItem';

// Error boundary component for handling map widget errors
class GeoTaggingErrorBoundary extends React.Component<
  { children: React.ReactNode },
  { hasError: boolean; error?: Error }
> {
  constructor(props: { children: React.ReactNode }) {
    super(props);
    this.state = { hasError: false };
  }

  static getDerivedStateFromError(error: Error) {
    return { hasError: true, error };
  }

  componentDidCatch(error: Error, errorInfo: React.ErrorInfo) {
    console.error('GeoTagging widget error:', error, errorInfo);
  }

  render() {
    if (this.state.hasError) {
      return (
        <div className="p-4 text-center border border-destructive/20 bg-destructive/10 rounded-lg">
          <div className="text-destructive text-sm font-medium mb-2">
            Map widget failed to load
          </div>
          <div className="text-xs text-muted-foreground">
            {this.state.error?.message || 'Unknown error'}
          </div>
          <Button
            variant="outline"
            size="sm"
            onClick={() => this.setState({ hasError: false, error: undefined })}
            className="mt-3"
          >
            Try Again
          </Button>
        </div>
      );
    }

    return this.props.children;
  }
}

interface AnnotationOperationState {
  pendingGeotags: Record<string, any>;
  pendingPoints: Record<string, { x: number; y: number }>;
  savingStates: Record<string, boolean>;
  errors: Record<string, string | null>;
  successes: Record<string, boolean>;
}

type AnnotationOperationAction =
  | { type: 'SET_PENDING_GEOTAG'; annotationId: string; geotag: any }
  | { type: 'CLEAR_PENDING_GEOTAG'; annotationId: string }
  | {
      type: 'SET_PENDING_POINT';
      annotationId: string;
      point: { x: number; y: number };
    }
  | { type: 'CLEAR_PENDING_POINT'; annotationId: string }
  | { type: 'SET_SAVING'; annotationId: string; saving: boolean }
  | { type: 'SET_ERROR'; annotationId: string; error: string | null }
  | { type: 'SET_SUCCESS'; annotationId: string; success: boolean }
  | { type: 'CLEAR_ANNOTATION_STATE'; annotationId: string }
  | { type: 'RESET_ALL' };

const annotationOperationReducer = (
  state: AnnotationOperationState,
  action: AnnotationOperationAction,
): AnnotationOperationState => {
  switch (action.type) {
    case 'SET_PENDING_GEOTAG':
      return {
        ...state,
        pendingGeotags: {
          ...state.pendingGeotags,
          [action.annotationId]: action.geotag,
        },
        errors: { ...state.errors, [action.annotationId]: null },
      };
    case 'CLEAR_PENDING_GEOTAG':
      const { [action.annotationId]: removedGeotag, ...restGeotags } =
        state.pendingGeotags;
      return { ...state, pendingGeotags: restGeotags };
    case 'SET_PENDING_POINT':
      return {
        ...state,
        pendingPoints: {
          ...state.pendingPoints,
          [action.annotationId]: action.point,
        },
        errors: { ...state.errors, [action.annotationId]: null },
      };
    case 'CLEAR_PENDING_POINT':
      const { [action.annotationId]: removedPoint, ...restPoints } =
        state.pendingPoints;
      return { ...state, pendingPoints: restPoints };
    case 'SET_SAVING':
      return {
        ...state,
        savingStates: {
          ...state.savingStates,
          [action.annotationId]: action.saving,
        },
      };
    case 'SET_ERROR':
      return {
        ...state,
        errors: { ...state.errors, [action.annotationId]: action.error },
        successes: { ...state.successes, [action.annotationId]: false },
      };
    case 'SET_SUCCESS':
      return {
        ...state,
        successes: {
          ...state.successes,
          [action.annotationId]: action.success,
        },
        errors: { ...state.errors, [action.annotationId]: null },
      };
    case 'CLEAR_ANNOTATION_STATE':
      const { [action.annotationId]: removedGeo, ...restGeo } =
        state.pendingGeotags;
      const { [action.annotationId]: removedPt, ...restPt } =
        state.pendingPoints;
      const { [action.annotationId]: removedSaving, ...restSaving } =
        state.savingStates;
      const { [action.annotationId]: removedError, ...restError } =
        state.errors;
      const { [action.annotationId]: removedSuccess, ...restSuccess } =
        state.successes;
      return {
        pendingGeotags: restGeo,
        pendingPoints: restPt,
        savingStates: restSaving,
        errors: restError,
        successes: restSuccess,
      };
    case 'RESET_ALL':
      return {
        pendingGeotags: {},
        pendingPoints: {},
        savingStates: {},
        errors: {},
        successes: {},
      };
    default:
      return state;
  }
};

class AnnotationOperationQueue {
  private queue: Map<string, () => Promise<void>> = new Map();
  private processing: Set<string> = new Set();
  private debounceTimeouts: Map<string, NodeJS.Timeout> = new Map();

  addOperation(key: string, operation: () => Promise<void>, debounceMs = 500) {
    // Clear existing timeout
    if (this.debounceTimeouts.has(key)) {
      clearTimeout(this.debounceTimeouts.get(key)!);
    }

    // Set new debounced timeout
    const timeout = setTimeout(() => {
      this.processOperation(key, operation);
      this.debounceTimeouts.delete(key);
    }, debounceMs);

    this.debounceTimeouts.set(key, timeout);
    this.queue.set(key, operation);
  }

  private async processOperation(key: string, operation: () => Promise<void>) {
    if (this.processing.has(key)) return;

    this.processing.add(key);
    try {
      await operation();
    } catch (error) {
      console.error(`Operation ${key} failed:`, error);
    } finally {
      this.processing.delete(key);
      this.queue.delete(key);
    }
  }

  isProcessing(key: string): boolean {
    return this.processing.has(key);
  }

  clear() {
    for (const timeout of this.debounceTimeouts.values()) {
      clearTimeout(timeout);
    }
    this.debounceTimeouts.clear();
    this.queue.clear();
    this.processing.clear();
  }
}

export function AnnotationList({
  annotations: propsAnnotations = [],
  onAnnotationSelect,
  onAnnotationPrepareDelete,
  onAnnotationUpdate,
  onAnnotationSaveStart,
  canEdit,
  showAITextspotting,
  showAIIconography,
  showHumanTextspotting,
  showHumanIconography,
  onFilterChange,
  isLoading = false,
  totalCount,
  selectedAnnotationId = null,
  loadingProgress = 0,
  loadedAnnotations = 0,
  totalAnnotations = 0,
<<<<<<< HEAD
  onRefreshAnnotations,
  linkingMode,
  setLinkingMode,
  selectedIds,
  setSelectedIds,
  onLinkCreated,
  canvasId,
  manifestId,
  isLinkingLoading = false,
  onSaveViewport,
  onOptimisticAnnotationAdd,
  onCurrentPointSelectorChange,
  onAnnotationInLinkingMode,
  getEtag: propsGetEtag,
}: AnnotationListProps & {
  linkingMode?: boolean;
  setLinkingMode?: (v: boolean) => void;
  selectedIds?: string[];
  setSelectedIds?: (ids: string[]) => void;
  onLinkCreated?: () => void;
  isLinkingLoading?: boolean;
  onAnnotationInLinkingMode?: (annotationId: string | null) => void;
  getEtag?: (id: string) => string | undefined;
}) {
  const listRef = useRef<HTMLDivElement>(null);
  const itemRefs = useRef<Record<string, HTMLDivElement>>({});
  const [expandedId, setExpandedId] = useState<string | null>(null);
  const [pendingGeotags, setPendingGeotags] = useState<Record<string, any>>({});
  const [isLinkingPanelOpen, setIsLinkingPanelOpen] = useState(false);
  const { data: session } = useSession();
  const { toast } = useToast();

  const annotations = propsAnnotations;
  const getEtag = propsGetEtag || ((id: string) => undefined);

  // Memoized computations for better performance
  const linkingAnnotationsMap = useMemo(() => {
    const map = new Map<string, Annotation[]>();
    annotations.forEach((a) => {
      if (a.motivation === 'linking' && Array.isArray(a.target)) {
        a.target.forEach((targetId: string) => {
          if (!map.has(targetId)) {
            map.set(targetId, []);
          }
          map.get(targetId)!.push(a);
        });
      }
    });
    return map;
  }, [annotations]);

  const geotagAnnotationsMap = useMemo(() => {
    const map = new Map<string, Annotation>();
    annotations.forEach((a) => {
      if (a.motivation === 'linking') {
        let targetIds: string[] = [];
        if (typeof a.target === 'string') targetIds = [a.target];
        else if (Array.isArray(a.target)) {
          targetIds = a.target
            .map((t) => (typeof t === 'string' ? t : t?.id))
            .filter(Boolean);
        } else if (a.target && typeof a.target === 'object') {
          targetIds = [a.target.id];
        }

        const bodies = Array.isArray(a.body) ? a.body : [a.body];
        const hasGeotag = bodies.some(
          (b) =>
            b.type === 'SpecificResource' &&
            (b.purpose === 'geotagging' || b.purpose === 'identifying') &&
            b.source &&
            b.source.label &&
            b.source.id,
        );

        if (hasGeotag) {
          targetIds.forEach((targetId) => {
            map.set(targetId, a);
          });
        }
      }
    });
    return map;
  }, [annotations]);
=======
}: AnnotationListProps) {
  const { data: session } = useSession();
  const listRef = useRef<HTMLDivElement>(null);
  const itemRefs = useRef<Record<string, HTMLDivElement>>({});
  const [expanded, setExpanded] = useState<Record<string, boolean>>({});
  const [editingAnnotationId, setEditingAnnotationId] = useState<string | null>(
    null,
  );
  const [optimisticUpdates, setOptimisticUpdates] = useState<
    Record<string, string>
  >({});
  const [savingAnnotations, setSavingAnnotations] = useState<Set<string>>(
    new Set(),
  );
  const [searchQuery, setSearchQuery] = useState<string>('');
  const searchInputRef = useRef<HTMLInputElement>(null);

  useEffect(() => {
    if (selectedAnnotationId && itemRefs.current[selectedAnnotationId]) {
      itemRefs.current[selectedAnnotationId].scrollIntoView({
        behavior: 'smooth',
        block: 'nearest',
      });

      const selectedAnnotation = annotations.find(
        (a) => a.id === selectedAnnotationId,
      );
      if (selectedAnnotation) {
        const bodies = getBodies(selectedAnnotation);
        const textBody = bodies.find((body) => body.type === 'TextualBody');
        if (textBody && (!textBody.value || textBody.value.trim() === '')) {
          setEditingAnnotationId(selectedAnnotationId);
          setExpanded((prev) => ({ ...prev, [selectedAnnotationId]: true }));
        }
      }
    }
  }, [selectedAnnotationId, annotations]);

  // Keyboard shortcut to focus search (Ctrl/Cmd + F)
  useEffect(() => {
    const handleKeyDown = (e: KeyboardEvent) => {
      if ((e.ctrlKey || e.metaKey) && e.key === 'f') {
        e.preventDefault();
        searchInputRef.current?.focus();
      }
    };

    document.addEventListener('keydown', handleKeyDown);
    return () => document.removeEventListener('keydown', handleKeyDown);
  }, []);
>>>>>>> c02cca34

  const getBodies = useCallback((annotation: Annotation) => {
    const bodies = Array.isArray(annotation.body)
      ? annotation.body
      : ([annotation.body] as any[]);
    return bodies.filter((b) => b.type === 'TextualBody');
  }, []);

  const getGeotagBody = useCallback((annotation: Annotation) => {
    const bodies = Array.isArray(annotation.body)
      ? annotation.body
      : ([annotation.body] as any[]);
    return bodies.find(
      (b) =>
        b.type === 'SpecificResource' &&
        (b.purpose === 'geotagging' || b.purpose === 'identifying') &&
        b.source &&
        b.source.label &&
        b.source.id,
    );
  }, []);

<<<<<<< HEAD
  const getGeneratorLabel = useCallback((body: any) => {
=======
  const getLoghiBody = (annotation: Annotation) => {
    const bodies = getBodies(annotation);
    return bodies.find(
      (body) =>
        body.generator?.label?.toLowerCase().includes('loghi') ||
        body.generator?.id?.includes('loghi'),
    );
  };

  const getAnnotationText = (annotation: Annotation) => {
    const bodies = getBodies(annotation);
    const loghiBody = getLoghiBody(annotation);
    const fallbackBody =
      loghiBody ||
      bodies.find((body) => body.value && body.value.trim().length > 0);
    return fallbackBody?.value || '';
  };

  const getGeneratorLabel = (body: any) => {
>>>>>>> c02cca34
    const gen = body.generator;
    if (!gen) return 'Unknown';
    if (gen.id.includes('MapTextPipeline')) return 'MapReader';
    if (gen.label?.toLowerCase().includes('loghi')) return 'Loghi';
    if (gen.label) return gen.label;
    return gen.id;
  }, []);

  const getAnnotationTitle = useCallback(
    (annotation: any) => {
      const bodies = getBodies(annotation);
      if (
        annotation.motivation === 'iconography' ||
        annotation.motivation === 'iconograpy'
      ) {
        return 'Icon';
      }
      if (bodies.length > 0) {
        return bodies[0].value || 'Untitled';
      }
      return 'Untitled';
    },
    [getBodies],
  );

  const getAnnotationPreview = useCallback(
    (annotation: any) => {
      const bodies = getBodies(annotation);
      if (bodies.length > 1) {
        return bodies
          .slice(1)
          .map((b) => b.value)
          .join(', ');
      }
      return '';
    },
    [getBodies],
  );

  const getGeotagAnnoFor = useCallback(
    (annotationId: string) => {
      return geotagAnnotationsMap.get(annotationId);
    },
    [geotagAnnotationsMap],
  );

  const getLinkedAnnotationIds = useCallback(
    (annotationId: string) => {
      const linkingAnnos = linkingAnnotationsMap.get(annotationId) || [];
      const linkedIds = new Set<string>();
      linkingAnnos.forEach((link) => {
        (link.target || []).forEach((tid: string) => {
          if (tid !== annotationId) linkedIds.add(tid);
        });
      });
      return Array.from(linkedIds);
    },
    [linkingAnnotationsMap],
  );

  const getCapabilities = useCallback(
    (annotation: any) => {
      const geotagAnno = geotagAnnotationsMap.get(annotation.id);
      const linkingAnnos = linkingAnnotationsMap.get(annotation.id) || [];

      const linkedIds = new Set<string>();
      linkingAnnos.forEach((link) => {
        (link.target || []).forEach((tid: string) => {
          if (tid !== annotation.id) linkedIds.add(tid);
        });
      });

      const hasPointSelector = linkingAnnos.some((linkAnno) => {
        if (linkAnno.body && Array.isArray(linkAnno.body)) {
          return linkAnno.body.some(
            (b: any) =>
              b.type === 'SpecificResource' &&
              b.purpose === 'identifying' &&
              b.selector &&
              b.selector.type === 'PointSelector',
          );
        }
        return false;
      });

      return {
        canBeLinked: true,
        hasGeotag: !!geotagAnno,
        hasLinks: linkedIds.size > 0,
        hasPointSelector: hasPointSelector,
        linkedIds: Array.from(linkedIds),
        geotagAnno,
      };
    },
    [linkingAnnotationsMap, geotagAnnotationsMap],
  );

  const getAnnotationCapabilities = getCapabilities;

  const handleAnnotationSelect = useCallback(
    (id: string) => {
      onAnnotationSelect(id);
    },
    [onAnnotationSelect],
  );

  const handleDeleteAnnotation = useCallback(
    (annotation: any) => {
      onAnnotationPrepareDelete?.(annotation);
    },
    [onAnnotationPrepareDelete],
  );

  const handleFilterChange = useCallback(
    (type: 'textspotting' | 'iconography') => {
      onFilterChange(type);
    },
    [onFilterChange],
  );

  const handleOpenLinkingPanel = useCallback(
    (annotationId: string) => {
      setIsLinkingPanelOpen(true);
      if (setSelectedIds) {
        if (
          !selectedIds ||
          selectedIds.length === 0 ||
          !selectedIds.includes(annotationId)
        ) {
          setSelectedIds([annotationId]);
        }
      }
    },
    [selectedIds, setSelectedIds],
  );

  const handleCloseLinkingPanel = useCallback(() => {
    setIsLinkingPanelOpen(false);
  }, []);

  const handleSaveLinking = useCallback(async () => {
    if (!session || !selectedIds || selectedIds.length < 2) return;

<<<<<<< HEAD
    try {
      const firstAnnotationId = selectedIds[0];
      const linkingAnnos = linkingAnnotationsMap.get(firstAnnotationId) || [];
      const existingLink = linkingAnnos.length > 0 ? linkingAnnos[0] : null;

      const annotationData = {
        '@context': 'http://www.w3.org/ns/anno.jsonld',
        type: 'Annotation',
        motivation: 'linking',
        target: selectedIds,
        body: existingLink?.body || [],
        creator: {
          id: session?.user?.email || 'anonymous',
          type: 'Person',
          label: session?.user?.name || 'Anonymous User',
        },
        created: (existingLink as any)?.created || new Date().toISOString(),
        modified: new Date().toISOString(),
      };

      let response;
      if (existingLink) {
        response = await fetch(`/api/annotations/${existingLink.id}`, {
          method: 'PUT',
          headers: {
            'Content-Type':
              'application/ld+json; profile="http://www.w3.org/ns/anno.jsonld"',
            'If-Match': getEtag(existingLink.id) || '',
          },
          body: JSON.stringify(annotationData),
        });
      } else {
        response = await fetch('/api/annotations', {
          method: 'POST',
          headers: {
            'Content-Type':
              'application/ld+json; profile="http://www.w3.org/ns/anno.jsonld"',
            Slug: `linking-${firstAnnotationId.split('/').pop()}`,
          },
          body: JSON.stringify(annotationData),
        });
      }

      if (!response.ok) {
        throw new Error(
          `Failed to save: ${response.status} ${response.statusText}`,
        );
      }

      const savedAnnotation = await response.json();

      if (onOptimisticAnnotationAdd && savedAnnotation) {
        onOptimisticAnnotationAdd({
          ...annotationData,
          id:
            savedAnnotation.id ||
            (existingLink ? existingLink.id : `temp-${Date.now()}`),
          ...(savedAnnotation.etag && { etag: savedAnnotation.etag }),
        } as any);
      }

      toast({
        title: 'Link Saved!',
        description: 'Annotations linked successfully.',
      });

      onLinkCreated?.();
      setIsLinkingPanelOpen(false);
    } catch (error: any) {
      toast({
        title: 'Save Failed',
        description: error.message || 'Failed to save link. Please try again.',
      });
    }
  }, [
    session,
    selectedIds,
    linkingAnnotationsMap,
    getEtag,
    onOptimisticAnnotationAdd,
    toast,
    onLinkCreated,
  ]);

  const filtered = useMemo(() => {
    return annotations.filter((a) => {
      const m = a.motivation?.toLowerCase();
      if (m === 'textspotting') return showTextspotting;
      if (m === 'iconography' || m === 'iconograpy') return showIconography;
      return true;
    });
  }, [annotations, showTextspotting, showIconography]);

  const [containerHeight, setContainerHeight] = useState(600);
  const scrollContainerRef = useRef<HTMLDivElement>(null);
  const { renderTime, itemsRendered, startRender, endRender } =
    usePerformanceMonitor();

  const useVirtualScrollingForRender = !expandedId && filtered.length > 20;

  const {
    visibleRange,
    totalHeight,
    offsetY,
    handleScroll,
    setContainerRef,
    estimatedItemHeight,
  } = useVirtualScrolling(filtered, containerHeight, ITEM_HEIGHT, OVERSCAN);

  const renderStartTime = useRef<number>(0);
  const [showScrollToTop, setShowScrollToTop] = useState(false);

  const handleScrollWithTracking = useCallback(
    (e: React.UIEvent<HTMLDivElement>) => {
      const scrollTop = e.currentTarget.scrollTop;
      setShowScrollToTop(scrollTop > 500);

      if (useVirtualScrollingForRender) {
        handleScroll(e);
      }
    },
    [handleScroll, useVirtualScrollingForRender],
  );

  const scrollToTop = useCallback(() => {
    if (scrollContainerRef.current) {
      scrollContainerRef.current.scrollTo({
        top: 0,
        behavior: 'smooth',
      });
    }
  }, []);

  useEffect(() => {
    if (scrollContainerRef.current) {
      setContainerRef(scrollContainerRef.current);
      const resizeObserver = new ResizeObserver((entries) => {
        for (const entry of entries) {
          setContainerHeight(entry.contentRect.height);
        }
      });
      resizeObserver.observe(scrollContainerRef.current);
      return () => resizeObserver.disconnect();
    }
  }, [setContainerRef]);

  useEffect(() => {
    if (selectedAnnotationId && scrollContainerRef.current) {
      const selectedIndex = filtered.findIndex(
        (a) => a.id === selectedAnnotationId,
      );
      if (selectedIndex !== -1) {
        const targetScrollTop = selectedIndex * estimatedItemHeight;
        const containerHeight = scrollContainerRef.current.clientHeight;

        const currentScrollTop = scrollContainerRef.current.scrollTop;
        const isVisible =
          targetScrollTop >= currentScrollTop &&
          targetScrollTop <=
            currentScrollTop + containerHeight - estimatedItemHeight;

        if (!isVisible) {
          const centeredScrollTop = Math.max(
            0,
            targetScrollTop - containerHeight / 2 + estimatedItemHeight / 2,
          );
          scrollContainerRef.current.scrollTo({
            top: centeredScrollTop,
            behavior: 'smooth',
          });
        }
      }
    }
  }, [selectedAnnotationId, filtered, estimatedItemHeight]);

  const handleExpandToggle = useCallback(
    (id: string) => {
      setExpandedId((prev) => (prev === id ? null : id));

      setTimeout(() => {
        if (scrollContainerRef.current) {
          const selectedIndex = filtered.findIndex((a) => a.id === id);
          if (selectedIndex !== -1) {
            const targetScrollTop = selectedIndex * estimatedItemHeight;
            const containerHeight = scrollContainerRef.current.clientHeight;
            const currentScrollTop = scrollContainerRef.current.scrollTop;

            const isVisible =
              targetScrollTop >= currentScrollTop &&
              targetScrollTop <=
                currentScrollTop + containerHeight - estimatedItemHeight * 2;

            if (!isVisible) {
              scrollContainerRef.current.scrollTo({
                top: Math.max(0, targetScrollTop - containerHeight / 3),
                behavior: 'smooth',
              });
            }
          }
        }
      }, 100);
    },
    [filtered, estimatedItemHeight],
  );

  const handleEnsureExpanded = useCallback(
    (id: string) => {
      setExpandedId((prev) => {
        if (prev !== id) {
          return id;
        }
        return prev;
      });

      setTimeout(() => {
        if (scrollContainerRef.current) {
          const selectedIndex = filtered.findIndex((a) => a.id === id);
          if (selectedIndex !== -1) {
            const targetScrollTop = selectedIndex * estimatedItemHeight;
            const containerHeight = scrollContainerRef.current.clientHeight;
            const currentScrollTop = scrollContainerRef.current.scrollTop;

            // Check if expanded item will be visible
            const isVisible =
              targetScrollTop >= currentScrollTop &&
              targetScrollTop <=
                currentScrollTop + containerHeight - estimatedItemHeight * 2;

            if (!isVisible) {
              scrollContainerRef.current.scrollTo({
                top: Math.max(0, targetScrollTop - containerHeight / 3),
                behavior: 'smooth',
              });
            }
          }
        }
      }, 100);
    },
    [filtered, estimatedItemHeight],
  );

  useEffect(() => {
    if (selectedAnnotationId && itemRefs.current[selectedAnnotationId]) {
      requestAnimationFrame(() => {
        itemRefs.current[selectedAnnotationId]?.scrollIntoView({
          behavior: 'smooth',
          block: 'nearest',
        });
      });
    }
  }, [selectedAnnotationId]);
=======
  const isAIGenerated = (annotation: Annotation) => {
    if (annotation.creator) {
      return false;
    }

    const bodies = getBodies(annotation);
    const hasAIGenerator = bodies.some(
      (body) =>
        body.generator?.id?.includes('MapTextPipeline') ||
        body.generator?.label?.toLowerCase().includes('loghi') ||
        body.generator?.id?.includes('segment_icons.py'),
    );

    const hasTargetAIGenerator =
      annotation.target?.generator?.id?.includes('segment_icons.py');

    return hasAIGenerator || hasTargetAIGenerator;
  };

  const isHumanCreated = (annotation: Annotation) => {
    return !!annotation.creator;
  };

  const isTextAnnotation = (annotation: Annotation) => {
    if (annotation.motivation === 'textspotting') {
      return true;
    }

    const bodies = getBodies(annotation);
    const hasTextualContent = bodies.some(
      (body) =>
        body.type === 'TextualBody' &&
        body.value &&
        body.value.trim().length > 0 &&
        body.purpose !== 'describing' &&
        !body.value.toLowerCase().includes('icon'),
    );

    return hasTextualContent;
  };

  const isIconAnnotation = (annotation: Annotation) => {
    return (
      annotation.motivation === 'iconography' ||
      annotation.motivation === 'iconograpy'
    );
  };

  const handleOptimisticUpdate = useCallback(
    (annotation: Annotation, newValue: string) => {
      setOptimisticUpdates((prev) => {
        if (prev[annotation.id] === newValue) {
          return prev;
        }
        return {
          ...prev,
          [annotation.id]: newValue,
        };
      });
    },
    [],
  );

  const handleAnnotationUpdate = async (
    annotation: Annotation,
    newValue: string,
  ) => {
    if (!isTextAnnotation(annotation) || !canEdit || !session?.user) {
      console.warn(
        'Updates are only allowed for text annotations by authenticated users',
      );
      return;
    }

    const trimmedValue = newValue.trim();
    if (!trimmedValue || trimmedValue.length === 0) {
      throw new Error(
        'Textspotting annotations must have a text value. Text cannot be empty.',
      );
    }

    const annotationName = annotation.id.split('/').pop()!;

    onAnnotationSaveStart?.(annotation);

    setSavingAnnotations((prev) => new Set(prev).add(annotation.id));

    try {
      let updatedAnnotation = { ...annotation };

      const bodies = getBodies(annotation);
      const loghiBody = getLoghiBody(annotation);

      if (loghiBody) {
        const updatedBodies = bodies.map((body) =>
          body === loghiBody ? { ...body, value: trimmedValue } : body,
        );
        updatedAnnotation.body = updatedBodies;
      } else {
        const existingTextBody = bodies.find(
          (body) => body.type === 'TextualBody' && body.value,
        );

        if (existingTextBody) {
          const updatedBodies = bodies.map((body) =>
            body === existingTextBody ? { ...body, value: trimmedValue } : body,
          );
          updatedAnnotation.body = updatedBodies;
        } else {
          const newBody = {
            type: 'TextualBody',
            value: trimmedValue,
            format: 'text/plain',
            purpose: 'supplementing',
            generator: {
              id: 'https://hdl.handle.net/10622/X2JZYY',
              type: 'Software',
              label:
                'GLOBALISE Loghi Handwritten Text Recognition Model - August 2023',
            },
          };
          updatedAnnotation.body = Array.isArray(annotation.body)
            ? [...annotation.body, newBody]
            : [annotation.body, newBody];
        }
      }

      updatedAnnotation.motivation = 'textspotting';

      updatedAnnotation.creator = {
        id: `https://orcid.org/${
          (session?.user as any)?.id || '0000-0000-0000-0000'
        }`,
        type: 'Person',
        label: (session?.user as any)?.label || 'Unknown User',
      };
      updatedAnnotation.modified = new Date().toISOString();

      const res = await fetch(
        `/api/annotations/${encodeURIComponent(annotationName)}`,
        {
          method: 'PUT',
          headers: { 'Content-Type': 'application/json' },
          body: JSON.stringify(updatedAnnotation),
        },
      );

      if (!res.ok) {
        const errorData = await res.json().catch(() => ({}));
        throw new Error(errorData.error || `Update failed: ${res.status}`);
      }

      const result = await res.json();

      setOptimisticUpdates((prev) => {
        const { [annotation.id]: removed, ...rest } = prev;
        return rest;
      });

      onAnnotationUpdate?.(result);
    } catch (error) {
      console.error('Failed to update annotation:', error);

      setOptimisticUpdates((prev) => {
        const { [annotation.id]: removed, ...rest } = prev;
        return rest;
      });

      throw error;
    } finally {
      setSavingAnnotations((prev) => {
        const newSet = new Set(prev);
        newSet.delete(annotation.id);
        return newSet;
      });
    }
  };

  const handleStartEdit = (annotationId: string) => {
    if (!canEdit || !session?.user) return;
    setEditingAnnotationId(annotationId);
  };

  const handleCancelEdit = () => {
    setEditingAnnotationId(null);
    if (editingAnnotationId) {
      setOptimisticUpdates((prev) => {
        const { [editingAnnotationId]: removed, ...rest } = prev;
        return rest;
      });
    }
  };

  const handleFinishEdit = () => {
    setEditingAnnotationId(null);
  };

  const relevantAnnotations = annotations.filter((annotation) => {
    return isTextAnnotation(annotation) || isIconAnnotation(annotation);
  });

  const filtered = relevantAnnotations.filter((annotation) => {
    const isAI = isAIGenerated(annotation);
    const isHuman = isHumanCreated(annotation);
    const isText = isTextAnnotation(annotation);
    const isIcon = isIconAnnotation(annotation);

    let matchesFilter = false;
    if (isAI && isText && showAITextspotting) matchesFilter = true;
    if (isAI && isIcon && showAIIconography) matchesFilter = true;
    if (isHuman && isText && showHumanTextspotting) matchesFilter = true;
    if (isHuman && isIcon && showHumanIconography) matchesFilter = true;

    if (!matchesFilter) return false;

    if (searchQuery.trim()) {
      const annotationText = getAnnotationText(annotation).toLowerCase();
      const query = searchQuery.toLowerCase().trim();

      const queryWords = query.split(/\s+/).filter((word) => word.length > 0);
      const matchesAllWords = queryWords.every((word) =>
        annotationText.includes(word),
      );

      return matchesAllWords;
    }

    return true;
  });
>>>>>>> c02cca34

  const displayCount = totalCount ?? filtered.length;
  const totalRelevantCount = relevantAnnotations.length;

  const humanEditedCount = annotations.filter(isHumanCreated).length;
  const humanEditedPercentage =
    annotations.length > 0
      ? Math.round((humanEditedCount / annotations.length) * 100)
      : 0;

  useEffect(() => {
    if (selectedAnnotationId && itemRefs.current[selectedAnnotationId]) {
      itemRefs.current[selectedAnnotationId].scrollIntoView({
        behavior: 'smooth',
        block: 'nearest',
      });
    }
  }, [selectedAnnotationId]);

  return (
<<<<<<< HEAD
    <div className="h-full border-l border-border bg-card flex flex-col overflow-hidden relative">
      <div className="px-4 py-3 border-b border-border text-xs text-muted-foreground flex space-x-4 flex-shrink-0">
        <label className="flex items-center space-x-2 cursor-pointer">
          <input
            type="checkbox"
            checked={showTextspotting}
            onChange={() => onFilterChange('textspotting')}
            className="accent-primary"
          />
          <span>Texts (AI)</span>
        </label>
        <label className="flex items-center space-x-2 cursor-pointer">
          <input
            type="checkbox"
            checked={showIconography}
            onChange={() => onFilterChange('iconography')}
            className="accent-secondary"
          />
          <span>Icons (AI)</span>
        </label>
      </div>

      <div className="px-4 py-2 border-b border-border text-xs text-muted-foreground bg-muted/30 flex-shrink-0 flex justify-between items-center">
        <span>
          Showing {displayCount} of {annotations.length}
        </span>
=======
    <div className="h-full border-l bg-white flex flex-col">
      <div className="px-3 py-2 border-b bg-muted/30">
        <div className="space-y-1.5">
          <div className="text-xs text-muted-foreground">Filters</div>

          <div className="grid grid-cols-2 gap-1 text-xs">
            <label className="flex items-center space-x-1 cursor-pointer">
              <input
                type="checkbox"
                checked={showAITextspotting}
                onChange={() => onFilterChange('ai-text')}
                className="accent-primary scale-75"
              />
              <Bot className="h-3 w-3 text-primary" />
              <Type className="h-3 w-3 text-primary" />
              <span className="text-foreground">AI Text</span>
            </label>

            <label className="flex items-center space-x-1 cursor-pointer">
              <input
                type="checkbox"
                checked={showAIIconography}
                onChange={() => onFilterChange('ai-icons')}
                className="accent-primary scale-75"
              />
              <Bot className="h-3 w-3 text-primary" />
              <Image className="h-3 w-3 text-primary" />
              <span className="text-foreground">AI Icons</span>
            </label>

            <label className="flex items-center space-x-1 cursor-pointer">
              <input
                type="checkbox"
                checked={showHumanTextspotting}
                onChange={() => onFilterChange('human-text')}
                className="accent-secondary scale-75"
              />
              <User className="h-3 w-3 text-secondary" />
              <Type className="h-3 w-3 text-secondary" />
              <span className="text-foreground">Human Text</span>
            </label>

            <label className="flex items-center space-x-1 cursor-pointer">
              <input
                type="checkbox"
                checked={showHumanIconography}
                onChange={() => onFilterChange('human-icons')}
                className="accent-secondary scale-75"
              />
              <User className="h-3 w-3 text-secondary" />
              <Image className="h-3 w-3 text-secondary" />
              <span className="text-foreground">Human Icons</span>
            </label>
          </div>
        </div>
      </div>

      {/* Search Bar */}
      <div className="px-3 py-2 border-b bg-muted/10">
        <div className="relative">
          <Search className="absolute left-2 top-1/2 transform -translate-y-1/2 h-4 w-4 text-muted-foreground" />
          <Input
            ref={searchInputRef}
            type="text"
            placeholder="Search annotations... (Ctrl+F)"
            value={searchQuery}
            onChange={(e) => setSearchQuery(e.target.value)}
            className="pl-8 pr-8 h-8 text-sm"
          />
          {searchQuery && (
            <button
              onClick={() => setSearchQuery('')}
              className="absolute right-2 top-1/2 transform -translate-y-1/2 text-muted-foreground hover:text-foreground transition-colors"
              aria-label="Clear search"
            >
              <X className="h-4 w-4" />
            </button>
          )}
        </div>
      </div>

      <div className="px-4 py-2 border-b text-xs text-gray-500">
        Showing {displayCount} annotation{displayCount !== 1 ? 's' : ''}
        {searchQuery && (
          <span className="ml-1 text-primary">for "{searchQuery}"</span>
        )}
        {annotations.length > 0 && (
          <span className="ml-1">
            • <span className="text-primary">{humanEditedPercentage}%</span>{' '}
            human-edited
          </span>
        )}
>>>>>>> c02cca34
      </div>

      <div
        ref={scrollContainerRef}
        className="overflow-auto flex-1 min-h-0 relative"
        onScroll={handleScrollWithTracking}
        style={{
          overscrollBehavior: 'contain',
          scrollBehavior: 'smooth',
        }}
      >
        {isLoading && filtered.length === 0 ? (
          <div className="flex flex-col justify-center items-center py-8">
            <LoadingSpinner />
<<<<<<< HEAD
            <p className="mt-4 text-sm text-muted-foreground">
              Loading annotations…
            </p>
          </div>
        ) : filtered.length === 0 ? (
          <div className="p-4 text-center text-muted-foreground">
            No annotations for this image
=======
            <p className="mt-4 text-sm text-gray-500">Loading annotations…</p>
            {totalAnnotations! > 0 && (
              <>
                <div className="w-full max-w-xs mt-4 px-4">
                  <Progress value={loadingProgress} className="h-2" />
                </div>
                <p className="mt-2 text-xs text-gray-400">
                  Loading annotations ({Math.round(loadingProgress)}%)
                </p>
              </>
            )}
          </div>
        ) : filtered.length === 0 ? (
          <div className="p-4 text-center text-gray-500">
            {searchQuery ? (
              <div className="space-y-2">
                <p>No annotations found for "{searchQuery}"</p>
                <button
                  onClick={() => setSearchQuery('')}
                  className="text-primary hover:text-primary/80 text-sm underline"
                >
                  Clear search
                </button>
              </div>
            ) : (
              'No annotations for this image'
            )}
>>>>>>> c02cca34
          </div>
        ) : (
          <div
            className="relative"
            style={
              useVirtualScrollingForRender
                ? { height: totalHeight, minHeight: totalHeight }
                : { minHeight: 'auto' }
            }
          >
            <div
              className={
                useVirtualScrollingForRender
                  ? 'absolute top-0 left-0 right-0 p-2 space-y-1'
                  : 'p-2 space-y-1'
              }
              style={
                useVirtualScrollingForRender
                  ? { transform: `translateY(${offsetY}px)` }
                  : {}
              }
            >
              {(() => {
                renderStartTime.current = startRender();
                const visibleItems = useVirtualScrollingForRender
                  ? filtered.slice(visibleRange.start, visibleRange.end)
                  : filtered;

<<<<<<< HEAD
                setTimeout(() => {
                  endRender(renderStartTime.current, visibleItems.length);
                }, 0);

                return visibleItems.map((annotation, virtualIndex) => {
                  const actualIndex = useVirtualScrollingForRender
                    ? visibleRange.start + virtualIndex
                    : virtualIndex;

                  let bodies = getBodies(annotation);

                  if (
                    (annotation.motivation === 'iconography' ||
                      annotation.motivation === 'iconograpy') &&
                    bodies.length === 0
                  ) {
                    bodies = [
                      {
                        type: 'TextualBody',
                        value: 'Icon',
                        format: 'text/plain',
                        generator: { id: '', label: 'Icon' },
                        created: new Date().toISOString(),
                      } as any,
                    ];
                  }

                  const geotagAnno = getGeotagAnnoFor(annotation.id);
                  const geotag = geotagAnno
                    ? getGeotagBody(geotagAnno)
                    : undefined;

                  const isSelected = annotation.id === selectedAnnotationId;
                  const isExpanded = annotation.id === expandedId;

                  const linkedIds = getLinkedAnnotationIds(annotation.id);
                  const isLinked = linkedIds.length > 0;

                  const capabilities = getAnnotationCapabilities(annotation);
                  const title = getAnnotationTitle(annotation);
                  const preview = getAnnotationPreview(annotation);

                  return (
                    <div
                      key={annotation.id}
                      data-index={actualIndex}
                      style={{
                        minHeight: estimatedItemHeight,
                        marginBottom: '4px',
                      }}
                      ref={(el) => {
                        if (el) {
                          itemRefs.current[annotation.id] = el;
                        }
                      }}
                    >
                      <AnnotationItem
                        annotation={annotation}
                        isSelected={isSelected}
                        isExpanded={isExpanded}
                        capabilities={capabilities}
                        title={title}
                        preview={preview}
                        geotag={geotag}
                        linkedIds={linkedIds}
                        canEdit={canEdit}
                        onAnnotationSelect={handleAnnotationSelect}
                        onExpandToggle={handleExpandToggle}
                        onEnsureExpanded={handleEnsureExpanded}
                        onDeleteAnnotation={handleDeleteAnnotation}
                        getBodies={getBodies}
                        getGeneratorLabel={getGeneratorLabel}
                        session={session}
                        annotations={annotations}
                        onRefreshAnnotations={onRefreshAnnotations}
                        onLinkCreated={onLinkCreated}
                        onCurrentPointSelectorChange={
                          onCurrentPointSelectorChange
                        }
                        linkingMode={linkingMode}
                        setLinkingMode={setLinkingMode}
                        selectedIds={selectedIds}
                        setSelectedIds={setSelectedIds}
                        getEtag={getEtag}
                        canvasId={canvasId}
                        manifestId={manifestId}
                        onSaveViewport={onSaveViewport}
                        onOptimisticAnnotationAdd={onOptimisticAnnotationAdd}
                        onAnnotationInLinkingMode={onAnnotationInLinkingMode}
                        pendingGeotags={pendingGeotags}
                        setPendingGeotags={setPendingGeotags}
                        toast={toast}
                      />
                    </div>
                  );
                });
              })()}
            </div>
=======
              const isSelected = annotation.id === selectedAnnotationId;
              const isExpanded = !!expanded[annotation.id];
              const isCurrentlyEditing = editingAnnotationId === annotation.id;
              const isSaving = savingAnnotations.has(annotation.id);

              const handleClick = () => {
                if (
                  editingAnnotationId &&
                  editingAnnotationId !== annotation.id
                ) {
                  handleCancelEdit();
                }

                if (annotation.id !== selectedAnnotationId) {
                  onAnnotationSelect(annotation.id);
                  setExpanded({});
                } else {
                  setExpanded((prev) => ({
                    ...prev,
                    [annotation.id]: !prev[annotation.id],
                  }));
                }
              };

              return (
                <div
                  key={annotation.id}
                  ref={(el) => {
                    if (el) itemRefs.current[annotation.id] = el;
                  }}
                  className={`p-4 flex items-start justify-between border-l-2 transition-all duration-150 cursor-pointer relative ${
                    isCurrentlyEditing
                      ? 'bg-blue-50 border-l-blue-500 shadow-md ring-1 ring-blue-200 transform scale-[1.01]'
                      : isSelected
                      ? 'bg-primary/5 border-l-primary shadow-sm'
                      : 'border-l-transparent hover:bg-muted/30 hover:border-l-muted-foreground/20 hover:shadow-sm'
                  } ${isSaving ? 'opacity-75' : ''}`}
                  onClick={handleClick}
                  role="button"
                  aria-expanded={isExpanded}
                >
                  <div className="flex-1">
                    {isTextAnnotation(annotation) ? (
                      <div className="flex items-center gap-3">
                        <div className="flex items-center gap-1 flex-shrink-0">
                          <Type className="h-4 w-4 text-primary" />
                          {annotation.creator && (
                            <div
                              title="Modified by human"
                              className="flex items-center"
                            >
                              <User className="h-3 w-3 text-muted-foreground" />
                            </div>
                          )}
                        </div>
                        {(() => {
                          const loghiBody = getLoghiBody(annotation);
                          const fallbackBody =
                            loghiBody ||
                            getBodies(annotation).find(
                              (body) =>
                                body.value && body.value.trim().length > 0,
                            );
                          const originalValue = fallbackBody?.value || '';
                          const displayValue =
                            optimisticUpdates[annotation.id] ?? originalValue;

                          return (
                            <EditableAnnotationText
                              annotation={annotation}
                              value={displayValue}
                              placeholder={
                                displayValue
                                  ? 'Click to edit text...'
                                  : 'No text recognized - click to add...'
                              }
                              canEdit={canEdit}
                              onUpdate={handleAnnotationUpdate}
                              onOptimisticUpdate={handleOptimisticUpdate}
                              className="flex-1"
                              isEditing={editingAnnotationId === annotation.id}
                              onStartEdit={() => handleStartEdit(annotation.id)}
                              onCancelEdit={handleCancelEdit}
                              onFinishEdit={handleFinishEdit}
                            />
                          );
                        })()}
                      </div>
                    ) : annotation.motivation === 'iconography' ||
                      annotation.motivation === 'iconograpy' ? (
                      <div className="flex items-start gap-3">
                        <div className="flex items-center gap-1 flex-shrink-0 mt-1">
                          <Image className="h-4 w-4 text-secondary" />
                          {annotation.creator && (
                            <div
                              title="Modified by human"
                              className="flex items-center"
                            >
                              <User className="h-3 w-3 text-muted-foreground" />
                            </div>
                          )}
                        </div>
                        <div className="flex-1">
                          <span className="text-sm text-muted-foreground">
                            Iconography annotation
                          </span>
                          {bodies.length > 0 && (
                            <div className="mt-1 text-xs text-muted-foreground">
                              {bodies.map((body, idx) => {
                                const label = getGeneratorLabel(body);
                                return (
                                  <div
                                    key={idx}
                                    className="flex items-center gap-1"
                                  >
                                    <span className="font-medium">{label}</span>
                                    {body.value && <span>: {body.value}</span>}
                                  </div>
                                );
                              })}
                            </div>
                          )}
                        </div>
                      </div>
                    ) : (
                      <div className="flex items-start gap-3">
                        <div className="h-4 w-4 text-muted-foreground flex-shrink-0 mt-1">
                          <span className="text-xs">?</span>
                        </div>
                        <div className="flex-1 text-sm text-muted-foreground">
                          Unknown annotation type
                        </div>
                      </div>
                    )}

                    {isExpanded && (
                      <div className="mt-4 bg-muted/30 p-4 rounded-lg text-xs space-y-3 border border-border/50">
                        <div className="grid gap-2">
                          <div>
                            <span className="font-medium text-primary">
                              ID:
                            </span>{' '}
                            <span className="font-mono text-muted-foreground">
                              {annotation.id.split('/').pop()}
                            </span>
                          </div>
                          <div>
                            <span className="font-medium text-primary">
                              Target source:
                            </span>{' '}
                            <span className="break-all text-muted-foreground">
                              {annotation.target.source}
                            </span>
                          </div>
                          <div>
                            <span className="font-medium text-primary">
                              Selector type:
                            </span>{' '}
                            <span className="text-muted-foreground">
                              {annotation.target.selector.type}
                            </span>
                          </div>
                          {annotation.creator && (
                            <div>
                              <span className="font-medium text-primary">
                                Modified by:
                              </span>{' '}
                              <span className="text-muted-foreground">
                                {annotation.creator.label}
                              </span>
                            </div>
                          )}
                          {annotation.modified && (
                            <div>
                              <span className="font-medium text-primary">
                                Modified:
                              </span>{' '}
                              <span className="text-muted-foreground">
                                {new Date(annotation.modified).toLocaleString()}
                              </span>
                            </div>
                          )}
                        </div>
                      </div>
                    )}
                  </div>

                  <button
                    onClick={(e) => {
                      e.stopPropagation();
                      onAnnotationPrepareDelete?.(annotation);
                    }}
                    disabled={!canEdit}
                    aria-label="Delete annotation"
                    className={`ml-4 p-2 rounded-md transition-colors ${
                      canEdit
                        ? 'text-destructive hover:text-destructive-foreground hover:bg-destructive/10'
                        : 'text-muted-foreground cursor-not-allowed'
                    }`}
                  >
                    <Trash2 className="h-4 w-4" />
                  </button>
                </div>
              );
            })}
>>>>>>> c02cca34
          </div>
        )}

        {/* Scroll to top button */}
        {showScrollToTop && (
          <button
            onClick={scrollToTop}
            className="absolute bottom-4 right-4 w-10 h-10 bg-primary text-primary-foreground rounded-full shadow-lg hover:bg-primary/90 transition-all duration-200 flex items-center justify-center z-10"
            title="Scroll to top"
          >
            <ArrowUp className="w-5 h-5" />
          </button>
        )}
      </div>

      {/* Linking Panel */}
      <LinkingPanel
        isOpen={isLinkingPanelOpen}
        onClose={handleCloseLinkingPanel}
        selectedIds={selectedIds || []}
        setSelectedIds={setSelectedIds || (() => {})}
        annotations={annotations}
        currentAnnotationId={selectedAnnotationId}
        onSave={handleSaveLinking}
        isSaving={false} // TODO: Add proper saving state
        session={session}
      />
    </div>
  );
}<|MERGE_RESOLUTION|>--- conflicted
+++ resolved
@@ -1,6 +1,5 @@
 'use client';
 
-<<<<<<< HEAD
 import React, {
   useEffect,
   useRef,
@@ -11,8 +10,6 @@
   memo,
   useReducer,
 } from 'react';
-=======
->>>>>>> c02cca34
 import type { Annotation } from '@/lib/types';
 import { Bot, Image, Search, Trash2, Type, User, X } from 'lucide-react';
 import { useSession } from 'next-auth/react';
@@ -21,7 +18,6 @@
 import { Input } from './Input';
 import { LoadingSpinner } from './LoadingSpinner';
 import { Progress } from './Progress';
-<<<<<<< HEAD
 import {
   Trash2,
   ChevronRight,
@@ -64,8 +60,6 @@
 
   return { renderTime, itemsRendered, startRender, endRender };
 };
-=======
->>>>>>> c02cca34
 
 interface AnnotationListProps {
   annotations?: Annotation[];
@@ -2248,7 +2242,6 @@
   loadingProgress = 0,
   loadedAnnotations = 0,
   totalAnnotations = 0,
-<<<<<<< HEAD
   onRefreshAnnotations,
   linkingMode,
   setLinkingMode,
@@ -2333,58 +2326,6 @@
     });
     return map;
   }, [annotations]);
-=======
-}: AnnotationListProps) {
-  const { data: session } = useSession();
-  const listRef = useRef<HTMLDivElement>(null);
-  const itemRefs = useRef<Record<string, HTMLDivElement>>({});
-  const [expanded, setExpanded] = useState<Record<string, boolean>>({});
-  const [editingAnnotationId, setEditingAnnotationId] = useState<string | null>(
-    null,
-  );
-  const [optimisticUpdates, setOptimisticUpdates] = useState<
-    Record<string, string>
-  >({});
-  const [savingAnnotations, setSavingAnnotations] = useState<Set<string>>(
-    new Set(),
-  );
-  const [searchQuery, setSearchQuery] = useState<string>('');
-  const searchInputRef = useRef<HTMLInputElement>(null);
-
-  useEffect(() => {
-    if (selectedAnnotationId && itemRefs.current[selectedAnnotationId]) {
-      itemRefs.current[selectedAnnotationId].scrollIntoView({
-        behavior: 'smooth',
-        block: 'nearest',
-      });
-
-      const selectedAnnotation = annotations.find(
-        (a) => a.id === selectedAnnotationId,
-      );
-      if (selectedAnnotation) {
-        const bodies = getBodies(selectedAnnotation);
-        const textBody = bodies.find((body) => body.type === 'TextualBody');
-        if (textBody && (!textBody.value || textBody.value.trim() === '')) {
-          setEditingAnnotationId(selectedAnnotationId);
-          setExpanded((prev) => ({ ...prev, [selectedAnnotationId]: true }));
-        }
-      }
-    }
-  }, [selectedAnnotationId, annotations]);
-
-  // Keyboard shortcut to focus search (Ctrl/Cmd + F)
-  useEffect(() => {
-    const handleKeyDown = (e: KeyboardEvent) => {
-      if ((e.ctrlKey || e.metaKey) && e.key === 'f') {
-        e.preventDefault();
-        searchInputRef.current?.focus();
-      }
-    };
-
-    document.addEventListener('keydown', handleKeyDown);
-    return () => document.removeEventListener('keydown', handleKeyDown);
-  }, []);
->>>>>>> c02cca34
 
   const getBodies = useCallback((annotation: Annotation) => {
     const bodies = Array.isArray(annotation.body)
@@ -2407,29 +2348,7 @@
     );
   }, []);
 
-<<<<<<< HEAD
   const getGeneratorLabel = useCallback((body: any) => {
-=======
-  const getLoghiBody = (annotation: Annotation) => {
-    const bodies = getBodies(annotation);
-    return bodies.find(
-      (body) =>
-        body.generator?.label?.toLowerCase().includes('loghi') ||
-        body.generator?.id?.includes('loghi'),
-    );
-  };
-
-  const getAnnotationText = (annotation: Annotation) => {
-    const bodies = getBodies(annotation);
-    const loghiBody = getLoghiBody(annotation);
-    const fallbackBody =
-      loghiBody ||
-      bodies.find((body) => body.value && body.value.trim().length > 0);
-    return fallbackBody?.value || '';
-  };
-
-  const getGeneratorLabel = (body: any) => {
->>>>>>> c02cca34
     const gen = body.generator;
     if (!gen) return 'Unknown';
     if (gen.id.includes('MapTextPipeline')) return 'MapReader';
@@ -2573,7 +2492,6 @@
   const handleSaveLinking = useCallback(async () => {
     if (!session || !selectedIds || selectedIds.length < 2) return;
 
-<<<<<<< HEAD
     try {
       const firstAnnotationId = selectedIds[0];
       const linkingAnnos = linkingAnnotationsMap.get(firstAnnotationId) || [];
@@ -2825,246 +2743,8 @@
       });
     }
   }, [selectedAnnotationId]);
-=======
-  const isAIGenerated = (annotation: Annotation) => {
-    if (annotation.creator) {
-      return false;
-    }
-
-    const bodies = getBodies(annotation);
-    const hasAIGenerator = bodies.some(
-      (body) =>
-        body.generator?.id?.includes('MapTextPipeline') ||
-        body.generator?.label?.toLowerCase().includes('loghi') ||
-        body.generator?.id?.includes('segment_icons.py'),
-    );
-
-    const hasTargetAIGenerator =
-      annotation.target?.generator?.id?.includes('segment_icons.py');
-
-    return hasAIGenerator || hasTargetAIGenerator;
-  };
-
-  const isHumanCreated = (annotation: Annotation) => {
-    return !!annotation.creator;
-  };
-
-  const isTextAnnotation = (annotation: Annotation) => {
-    if (annotation.motivation === 'textspotting') {
-      return true;
-    }
-
-    const bodies = getBodies(annotation);
-    const hasTextualContent = bodies.some(
-      (body) =>
-        body.type === 'TextualBody' &&
-        body.value &&
-        body.value.trim().length > 0 &&
-        body.purpose !== 'describing' &&
-        !body.value.toLowerCase().includes('icon'),
-    );
-
-    return hasTextualContent;
-  };
-
-  const isIconAnnotation = (annotation: Annotation) => {
-    return (
-      annotation.motivation === 'iconography' ||
-      annotation.motivation === 'iconograpy'
-    );
-  };
-
-  const handleOptimisticUpdate = useCallback(
-    (annotation: Annotation, newValue: string) => {
-      setOptimisticUpdates((prev) => {
-        if (prev[annotation.id] === newValue) {
-          return prev;
-        }
-        return {
-          ...prev,
-          [annotation.id]: newValue,
-        };
-      });
-    },
-    [],
-  );
-
-  const handleAnnotationUpdate = async (
-    annotation: Annotation,
-    newValue: string,
-  ) => {
-    if (!isTextAnnotation(annotation) || !canEdit || !session?.user) {
-      console.warn(
-        'Updates are only allowed for text annotations by authenticated users',
-      );
-      return;
-    }
-
-    const trimmedValue = newValue.trim();
-    if (!trimmedValue || trimmedValue.length === 0) {
-      throw new Error(
-        'Textspotting annotations must have a text value. Text cannot be empty.',
-      );
-    }
-
-    const annotationName = annotation.id.split('/').pop()!;
-
-    onAnnotationSaveStart?.(annotation);
-
-    setSavingAnnotations((prev) => new Set(prev).add(annotation.id));
-
-    try {
-      let updatedAnnotation = { ...annotation };
-
-      const bodies = getBodies(annotation);
-      const loghiBody = getLoghiBody(annotation);
-
-      if (loghiBody) {
-        const updatedBodies = bodies.map((body) =>
-          body === loghiBody ? { ...body, value: trimmedValue } : body,
-        );
-        updatedAnnotation.body = updatedBodies;
-      } else {
-        const existingTextBody = bodies.find(
-          (body) => body.type === 'TextualBody' && body.value,
-        );
-
-        if (existingTextBody) {
-          const updatedBodies = bodies.map((body) =>
-            body === existingTextBody ? { ...body, value: trimmedValue } : body,
-          );
-          updatedAnnotation.body = updatedBodies;
-        } else {
-          const newBody = {
-            type: 'TextualBody',
-            value: trimmedValue,
-            format: 'text/plain',
-            purpose: 'supplementing',
-            generator: {
-              id: 'https://hdl.handle.net/10622/X2JZYY',
-              type: 'Software',
-              label:
-                'GLOBALISE Loghi Handwritten Text Recognition Model - August 2023',
-            },
-          };
-          updatedAnnotation.body = Array.isArray(annotation.body)
-            ? [...annotation.body, newBody]
-            : [annotation.body, newBody];
-        }
-      }
-
-      updatedAnnotation.motivation = 'textspotting';
-
-      updatedAnnotation.creator = {
-        id: `https://orcid.org/${
-          (session?.user as any)?.id || '0000-0000-0000-0000'
-        }`,
-        type: 'Person',
-        label: (session?.user as any)?.label || 'Unknown User',
-      };
-      updatedAnnotation.modified = new Date().toISOString();
-
-      const res = await fetch(
-        `/api/annotations/${encodeURIComponent(annotationName)}`,
-        {
-          method: 'PUT',
-          headers: { 'Content-Type': 'application/json' },
-          body: JSON.stringify(updatedAnnotation),
-        },
-      );
-
-      if (!res.ok) {
-        const errorData = await res.json().catch(() => ({}));
-        throw new Error(errorData.error || `Update failed: ${res.status}`);
-      }
-
-      const result = await res.json();
-
-      setOptimisticUpdates((prev) => {
-        const { [annotation.id]: removed, ...rest } = prev;
-        return rest;
-      });
-
-      onAnnotationUpdate?.(result);
-    } catch (error) {
-      console.error('Failed to update annotation:', error);
-
-      setOptimisticUpdates((prev) => {
-        const { [annotation.id]: removed, ...rest } = prev;
-        return rest;
-      });
-
-      throw error;
-    } finally {
-      setSavingAnnotations((prev) => {
-        const newSet = new Set(prev);
-        newSet.delete(annotation.id);
-        return newSet;
-      });
-    }
-  };
-
-  const handleStartEdit = (annotationId: string) => {
-    if (!canEdit || !session?.user) return;
-    setEditingAnnotationId(annotationId);
-  };
-
-  const handleCancelEdit = () => {
-    setEditingAnnotationId(null);
-    if (editingAnnotationId) {
-      setOptimisticUpdates((prev) => {
-        const { [editingAnnotationId]: removed, ...rest } = prev;
-        return rest;
-      });
-    }
-  };
-
-  const handleFinishEdit = () => {
-    setEditingAnnotationId(null);
-  };
-
-  const relevantAnnotations = annotations.filter((annotation) => {
-    return isTextAnnotation(annotation) || isIconAnnotation(annotation);
-  });
-
-  const filtered = relevantAnnotations.filter((annotation) => {
-    const isAI = isAIGenerated(annotation);
-    const isHuman = isHumanCreated(annotation);
-    const isText = isTextAnnotation(annotation);
-    const isIcon = isIconAnnotation(annotation);
-
-    let matchesFilter = false;
-    if (isAI && isText && showAITextspotting) matchesFilter = true;
-    if (isAI && isIcon && showAIIconography) matchesFilter = true;
-    if (isHuman && isText && showHumanTextspotting) matchesFilter = true;
-    if (isHuman && isIcon && showHumanIconography) matchesFilter = true;
-
-    if (!matchesFilter) return false;
-
-    if (searchQuery.trim()) {
-      const annotationText = getAnnotationText(annotation).toLowerCase();
-      const query = searchQuery.toLowerCase().trim();
-
-      const queryWords = query.split(/\s+/).filter((word) => word.length > 0);
-      const matchesAllWords = queryWords.every((word) =>
-        annotationText.includes(word),
-      );
-
-      return matchesAllWords;
-    }
-
-    return true;
-  });
->>>>>>> c02cca34
 
   const displayCount = totalCount ?? filtered.length;
-  const totalRelevantCount = relevantAnnotations.length;
-
-  const humanEditedCount = annotations.filter(isHumanCreated).length;
-  const humanEditedPercentage =
-    annotations.length > 0
-      ? Math.round((humanEditedCount / annotations.length) * 100)
-      : 0;
 
   useEffect(() => {
     if (selectedAnnotationId && itemRefs.current[selectedAnnotationId]) {
@@ -3072,11 +2752,35 @@
         behavior: 'smooth',
         block: 'nearest',
       });
+
+      const selectedAnnotation = annotations.find(
+        (a) => a.id === selectedAnnotationId,
+      );
+      if (selectedAnnotation) {
+        const bodies = getBodies(selectedAnnotation);
+        const textBody = bodies.find((body) => body.type === 'TextualBody');
+        if (textBody && (!textBody.value || textBody.value.trim() === '')) {
+          setEditingAnnotationId(selectedAnnotationId);
+          setExpanded((prev) => ({ ...prev, [selectedAnnotationId]: true }));
+        }
+      }
     }
-  }, [selectedAnnotationId]);
+  }, [selectedAnnotationId, annotations]);
+
+  // Keyboard shortcut to focus search (Ctrl/Cmd + F)
+  useEffect(() => {
+    const handleKeyDown = (e: KeyboardEvent) => {
+      if ((e.ctrlKey || e.metaKey) && e.key === 'f') {
+        e.preventDefault();
+        searchInputRef.current?.focus();
+      }
+    };
+
+    document.addEventListener('keydown', handleKeyDown);
+    return () => document.removeEventListener('keydown', handleKeyDown);
+  }, []);
 
   return (
-<<<<<<< HEAD
     <div className="h-full border-l border-border bg-card flex flex-col overflow-hidden relative">
       <div className="px-4 py-3 border-b border-border text-xs text-muted-foreground flex space-x-4 flex-shrink-0">
         <label className="flex items-center space-x-2 cursor-pointer">
@@ -3103,100 +2807,6 @@
         <span>
           Showing {displayCount} of {annotations.length}
         </span>
-=======
-    <div className="h-full border-l bg-white flex flex-col">
-      <div className="px-3 py-2 border-b bg-muted/30">
-        <div className="space-y-1.5">
-          <div className="text-xs text-muted-foreground">Filters</div>
-
-          <div className="grid grid-cols-2 gap-1 text-xs">
-            <label className="flex items-center space-x-1 cursor-pointer">
-              <input
-                type="checkbox"
-                checked={showAITextspotting}
-                onChange={() => onFilterChange('ai-text')}
-                className="accent-primary scale-75"
-              />
-              <Bot className="h-3 w-3 text-primary" />
-              <Type className="h-3 w-3 text-primary" />
-              <span className="text-foreground">AI Text</span>
-            </label>
-
-            <label className="flex items-center space-x-1 cursor-pointer">
-              <input
-                type="checkbox"
-                checked={showAIIconography}
-                onChange={() => onFilterChange('ai-icons')}
-                className="accent-primary scale-75"
-              />
-              <Bot className="h-3 w-3 text-primary" />
-              <Image className="h-3 w-3 text-primary" />
-              <span className="text-foreground">AI Icons</span>
-            </label>
-
-            <label className="flex items-center space-x-1 cursor-pointer">
-              <input
-                type="checkbox"
-                checked={showHumanTextspotting}
-                onChange={() => onFilterChange('human-text')}
-                className="accent-secondary scale-75"
-              />
-              <User className="h-3 w-3 text-secondary" />
-              <Type className="h-3 w-3 text-secondary" />
-              <span className="text-foreground">Human Text</span>
-            </label>
-
-            <label className="flex items-center space-x-1 cursor-pointer">
-              <input
-                type="checkbox"
-                checked={showHumanIconography}
-                onChange={() => onFilterChange('human-icons')}
-                className="accent-secondary scale-75"
-              />
-              <User className="h-3 w-3 text-secondary" />
-              <Image className="h-3 w-3 text-secondary" />
-              <span className="text-foreground">Human Icons</span>
-            </label>
-          </div>
-        </div>
-      </div>
-
-      {/* Search Bar */}
-      <div className="px-3 py-2 border-b bg-muted/10">
-        <div className="relative">
-          <Search className="absolute left-2 top-1/2 transform -translate-y-1/2 h-4 w-4 text-muted-foreground" />
-          <Input
-            ref={searchInputRef}
-            type="text"
-            placeholder="Search annotations... (Ctrl+F)"
-            value={searchQuery}
-            onChange={(e) => setSearchQuery(e.target.value)}
-            className="pl-8 pr-8 h-8 text-sm"
-          />
-          {searchQuery && (
-            <button
-              onClick={() => setSearchQuery('')}
-              className="absolute right-2 top-1/2 transform -translate-y-1/2 text-muted-foreground hover:text-foreground transition-colors"
-              aria-label="Clear search"
-            >
-              <X className="h-4 w-4" />
-            </button>
-          )}
-        </div>
-      </div>
-
-      <div className="px-4 py-2 border-b text-xs text-gray-500">
-        Showing {displayCount} annotation{displayCount !== 1 ? 's' : ''}
-        {searchQuery && (
-          <span className="ml-1 text-primary">for "{searchQuery}"</span>
-        )}
-        {annotations.length > 0 && (
-          <span className="ml-1">
-            • <span className="text-primary">{humanEditedPercentage}%</span>{' '}
-            human-edited
-          </span>
-        )}
->>>>>>> c02cca34
       </div>
 
       <div
@@ -3211,7 +2821,6 @@
         {isLoading && filtered.length === 0 ? (
           <div className="flex flex-col justify-center items-center py-8">
             <LoadingSpinner />
-<<<<<<< HEAD
             <p className="mt-4 text-sm text-muted-foreground">
               Loading annotations…
             </p>
@@ -3219,35 +2828,6 @@
         ) : filtered.length === 0 ? (
           <div className="p-4 text-center text-muted-foreground">
             No annotations for this image
-=======
-            <p className="mt-4 text-sm text-gray-500">Loading annotations…</p>
-            {totalAnnotations! > 0 && (
-              <>
-                <div className="w-full max-w-xs mt-4 px-4">
-                  <Progress value={loadingProgress} className="h-2" />
-                </div>
-                <p className="mt-2 text-xs text-gray-400">
-                  Loading annotations ({Math.round(loadingProgress)}%)
-                </p>
-              </>
-            )}
-          </div>
-        ) : filtered.length === 0 ? (
-          <div className="p-4 text-center text-gray-500">
-            {searchQuery ? (
-              <div className="space-y-2">
-                <p>No annotations found for "{searchQuery}"</p>
-                <button
-                  onClick={() => setSearchQuery('')}
-                  className="text-primary hover:text-primary/80 text-sm underline"
-                >
-                  Clear search
-                </button>
-              </div>
-            ) : (
-              'No annotations for this image'
-            )}
->>>>>>> c02cca34
           </div>
         ) : (
           <div
@@ -3276,7 +2856,6 @@
                   ? filtered.slice(visibleRange.start, visibleRange.end)
                   : filtered;
 
-<<<<<<< HEAD
                 setTimeout(() => {
                   endRender(renderStartTime.current, visibleItems.length);
                 }, 0);
@@ -3375,213 +2954,6 @@
                 });
               })()}
             </div>
-=======
-              const isSelected = annotation.id === selectedAnnotationId;
-              const isExpanded = !!expanded[annotation.id];
-              const isCurrentlyEditing = editingAnnotationId === annotation.id;
-              const isSaving = savingAnnotations.has(annotation.id);
-
-              const handleClick = () => {
-                if (
-                  editingAnnotationId &&
-                  editingAnnotationId !== annotation.id
-                ) {
-                  handleCancelEdit();
-                }
-
-                if (annotation.id !== selectedAnnotationId) {
-                  onAnnotationSelect(annotation.id);
-                  setExpanded({});
-                } else {
-                  setExpanded((prev) => ({
-                    ...prev,
-                    [annotation.id]: !prev[annotation.id],
-                  }));
-                }
-              };
-
-              return (
-                <div
-                  key={annotation.id}
-                  ref={(el) => {
-                    if (el) itemRefs.current[annotation.id] = el;
-                  }}
-                  className={`p-4 flex items-start justify-between border-l-2 transition-all duration-150 cursor-pointer relative ${
-                    isCurrentlyEditing
-                      ? 'bg-blue-50 border-l-blue-500 shadow-md ring-1 ring-blue-200 transform scale-[1.01]'
-                      : isSelected
-                      ? 'bg-primary/5 border-l-primary shadow-sm'
-                      : 'border-l-transparent hover:bg-muted/30 hover:border-l-muted-foreground/20 hover:shadow-sm'
-                  } ${isSaving ? 'opacity-75' : ''}`}
-                  onClick={handleClick}
-                  role="button"
-                  aria-expanded={isExpanded}
-                >
-                  <div className="flex-1">
-                    {isTextAnnotation(annotation) ? (
-                      <div className="flex items-center gap-3">
-                        <div className="flex items-center gap-1 flex-shrink-0">
-                          <Type className="h-4 w-4 text-primary" />
-                          {annotation.creator && (
-                            <div
-                              title="Modified by human"
-                              className="flex items-center"
-                            >
-                              <User className="h-3 w-3 text-muted-foreground" />
-                            </div>
-                          )}
-                        </div>
-                        {(() => {
-                          const loghiBody = getLoghiBody(annotation);
-                          const fallbackBody =
-                            loghiBody ||
-                            getBodies(annotation).find(
-                              (body) =>
-                                body.value && body.value.trim().length > 0,
-                            );
-                          const originalValue = fallbackBody?.value || '';
-                          const displayValue =
-                            optimisticUpdates[annotation.id] ?? originalValue;
-
-                          return (
-                            <EditableAnnotationText
-                              annotation={annotation}
-                              value={displayValue}
-                              placeholder={
-                                displayValue
-                                  ? 'Click to edit text...'
-                                  : 'No text recognized - click to add...'
-                              }
-                              canEdit={canEdit}
-                              onUpdate={handleAnnotationUpdate}
-                              onOptimisticUpdate={handleOptimisticUpdate}
-                              className="flex-1"
-                              isEditing={editingAnnotationId === annotation.id}
-                              onStartEdit={() => handleStartEdit(annotation.id)}
-                              onCancelEdit={handleCancelEdit}
-                              onFinishEdit={handleFinishEdit}
-                            />
-                          );
-                        })()}
-                      </div>
-                    ) : annotation.motivation === 'iconography' ||
-                      annotation.motivation === 'iconograpy' ? (
-                      <div className="flex items-start gap-3">
-                        <div className="flex items-center gap-1 flex-shrink-0 mt-1">
-                          <Image className="h-4 w-4 text-secondary" />
-                          {annotation.creator && (
-                            <div
-                              title="Modified by human"
-                              className="flex items-center"
-                            >
-                              <User className="h-3 w-3 text-muted-foreground" />
-                            </div>
-                          )}
-                        </div>
-                        <div className="flex-1">
-                          <span className="text-sm text-muted-foreground">
-                            Iconography annotation
-                          </span>
-                          {bodies.length > 0 && (
-                            <div className="mt-1 text-xs text-muted-foreground">
-                              {bodies.map((body, idx) => {
-                                const label = getGeneratorLabel(body);
-                                return (
-                                  <div
-                                    key={idx}
-                                    className="flex items-center gap-1"
-                                  >
-                                    <span className="font-medium">{label}</span>
-                                    {body.value && <span>: {body.value}</span>}
-                                  </div>
-                                );
-                              })}
-                            </div>
-                          )}
-                        </div>
-                      </div>
-                    ) : (
-                      <div className="flex items-start gap-3">
-                        <div className="h-4 w-4 text-muted-foreground flex-shrink-0 mt-1">
-                          <span className="text-xs">?</span>
-                        </div>
-                        <div className="flex-1 text-sm text-muted-foreground">
-                          Unknown annotation type
-                        </div>
-                      </div>
-                    )}
-
-                    {isExpanded && (
-                      <div className="mt-4 bg-muted/30 p-4 rounded-lg text-xs space-y-3 border border-border/50">
-                        <div className="grid gap-2">
-                          <div>
-                            <span className="font-medium text-primary">
-                              ID:
-                            </span>{' '}
-                            <span className="font-mono text-muted-foreground">
-                              {annotation.id.split('/').pop()}
-                            </span>
-                          </div>
-                          <div>
-                            <span className="font-medium text-primary">
-                              Target source:
-                            </span>{' '}
-                            <span className="break-all text-muted-foreground">
-                              {annotation.target.source}
-                            </span>
-                          </div>
-                          <div>
-                            <span className="font-medium text-primary">
-                              Selector type:
-                            </span>{' '}
-                            <span className="text-muted-foreground">
-                              {annotation.target.selector.type}
-                            </span>
-                          </div>
-                          {annotation.creator && (
-                            <div>
-                              <span className="font-medium text-primary">
-                                Modified by:
-                              </span>{' '}
-                              <span className="text-muted-foreground">
-                                {annotation.creator.label}
-                              </span>
-                            </div>
-                          )}
-                          {annotation.modified && (
-                            <div>
-                              <span className="font-medium text-primary">
-                                Modified:
-                              </span>{' '}
-                              <span className="text-muted-foreground">
-                                {new Date(annotation.modified).toLocaleString()}
-                              </span>
-                            </div>
-                          )}
-                        </div>
-                      </div>
-                    )}
-                  </div>
-
-                  <button
-                    onClick={(e) => {
-                      e.stopPropagation();
-                      onAnnotationPrepareDelete?.(annotation);
-                    }}
-                    disabled={!canEdit}
-                    aria-label="Delete annotation"
-                    className={`ml-4 p-2 rounded-md transition-colors ${
-                      canEdit
-                        ? 'text-destructive hover:text-destructive-foreground hover:bg-destructive/10'
-                        : 'text-muted-foreground cursor-not-allowed'
-                    }`}
-                  >
-                    <Trash2 className="h-4 w-4" />
-                  </button>
-                </div>
-              );
-            })}
->>>>>>> c02cca34
           </div>
         )}
 
