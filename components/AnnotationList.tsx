'use client';

import type { Annotation } from '@/lib/types';
<<<<<<< HEAD
import { Trash2 } from 'lucide-react';
import React, { useEffect, useRef, useState } from 'react';
import { LoadingSpinner } from './LoadingSpinner';
import { Progress } from './Progress';
=======
import { Bot, Image, Trash2, Type, User } from 'lucide-react';
import { useSession } from 'next-auth/react';
import React, { memo, useCallback, useEffect, useRef, useState } from 'react';
import { EditableAnnotationText } from './EditableAnnotationText';
import { LoadingSpinner } from './LoadingSpinner';
import { Progress } from './Progress';

const MemoizedEditableAnnotationText = memo(
  EditableAnnotationText,
  (prevProps, nextProps) => {
    if (prevProps.isEditing && nextProps.isEditing) {
      return true;
    }

    return (
      prevProps.annotation.id === nextProps.annotation.id &&
      prevProps.value === nextProps.value &&
      prevProps.isEditing === nextProps.isEditing &&
      prevProps.canEdit === nextProps.canEdit
    );
  },
);

MemoizedEditableAnnotationText.displayName = 'MemoizedEditableAnnotationText';
>>>>>>> a8f99ddb

interface AnnotationListProps {
  annotations: Annotation[];
  onAnnotationSelect: (id: string) => void;
  onAnnotationPrepareDelete?: (anno: Annotation) => void;
  onAnnotationUpdate?: (annotation: Annotation) => void;
  canEdit: boolean;
  showAITextspotting: boolean;
  showAIIconography: boolean;
  showHumanTextspotting: boolean;
  showHumanIconography: boolean;
  onFilterChange: (
    filterType: 'ai-text' | 'ai-icons' | 'human-text' | 'human-icons',
  ) => void;
  isLoading?: boolean;
  totalCount?: number;
  selectedAnnotationId?: string | null;
  loadingProgress?: number;
  loadedAnnotations?: number;
  totalAnnotations?: number;
}

export function AnnotationList({
  annotations,
  onAnnotationSelect,
  onAnnotationPrepareDelete,
  onAnnotationUpdate,
  canEdit,
  showAITextspotting,
  showAIIconography,
  showHumanTextspotting,
  showHumanIconography,
  onFilterChange,
  isLoading = false,
  totalCount,
  selectedAnnotationId = null,
  loadingProgress = 0,
  loadedAnnotations = 0,
  totalAnnotations = 0,
}: AnnotationListProps) {
  const { data: session } = useSession();
  const listRef = useRef<HTMLDivElement>(null);
  const itemRefs = useRef<Record<string, HTMLDivElement>>({});
  const [expanded, setExpanded] = useState<Record<string, boolean>>({});
  const [editingAnnotationId, setEditingAnnotationId] = useState<string | null>(
    null,
  );
  const [optimisticUpdates, setOptimisticUpdates] = useState<
    Record<string, string>
  >({});
  const [savingAnnotations, setSavingAnnotations] = useState<Set<string>>(
    new Set(),
  );

  useEffect(() => {
    if (selectedAnnotationId && itemRefs.current[selectedAnnotationId]) {
      itemRefs.current[selectedAnnotationId].scrollIntoView({
        behavior: 'smooth',
        block: 'nearest',
      });
    }
  }, [selectedAnnotationId]);

  const getBodies = (annotation: Annotation) => {
    const bodies = Array.isArray(annotation.body)
      ? annotation.body
      : ([annotation.body] as any[]);
    return bodies.filter((b) => b.type === 'TextualBody');
  };

  const getLoghiBody = (annotation: Annotation) => {
    const bodies = getBodies(annotation);
    return bodies.find(
      (body) =>
        body.generator?.label?.toLowerCase().includes('loghi') ||
        body.generator?.id?.includes('loghi'),
    );
  };

  const getGeneratorLabel = (body: any) => {
    const gen = body.generator;
    if (!gen) return 'Unknown';
    if (gen.id.includes('MapTextPipeline')) return 'MapReader';
    if (gen.label?.toLowerCase().includes('loghi')) return 'Loghi';
    if (gen.label) return gen.label;
    return gen.id;
  };

  const isAIGenerated = (annotation: Annotation) => {
    if (annotation.creator) {
      return false;
    }

    const bodies = getBodies(annotation);
    const hasAIGenerator = bodies.some(
      (body) =>
        body.generator?.id?.includes('MapTextPipeline') ||
        body.generator?.label?.toLowerCase().includes('loghi') ||
        body.generator?.id?.includes('segment_icons.py'),
    );

    const hasTargetAIGenerator =
      annotation.target?.generator?.id?.includes('segment_icons.py');

    return hasAIGenerator || hasTargetAIGenerator;
  };

  const isHumanCreated = (annotation: Annotation) => {
    return !!annotation.creator;
  };

  const isTextAnnotation = (annotation: Annotation) => {
    if (annotation.motivation === 'textspotting') {
      return true;
    }

    const bodies = getBodies(annotation);
    const hasTextualContent = bodies.some(
      (body) =>
        body.type === 'TextualBody' &&
        body.value &&
        body.value.trim().length > 0 &&
        body.purpose !== 'describing' &&
        !body.value.toLowerCase().includes('icon'),
    );

    return hasTextualContent;
  };

  const isIconAnnotation = (annotation: Annotation) => {
    return (
      annotation.motivation === 'iconography' ||
      annotation.motivation === 'iconograpy'
    );
  };

  const handleOptimisticUpdate = useCallback(
    (annotation: Annotation, newValue: string) => {
      setOptimisticUpdates((prev) => {
        if (prev[annotation.id] === newValue) {
          return prev;
        }
        return {
          ...prev,
          [annotation.id]: newValue,
        };
      });
    },
    [],
  );

  const handleAnnotationUpdate = async (
    annotation: Annotation,
    newValue: string,
  ) => {
    if (!isTextAnnotation(annotation)) {
      console.warn('Updates are only allowed for text annotations');
      return;
    }

    const trimmedValue = newValue.trim();
    if (!trimmedValue || trimmedValue.length === 0) {
      throw new Error(
        'Textspotting annotations must have a text value. Text cannot be empty.',
      );
    }

    const annotationName = annotation.id.split('/').pop()!;

    setSavingAnnotations((prev) => new Set(prev).add(annotation.id));

    try {
      let updatedAnnotation = { ...annotation };

      const bodies = getBodies(annotation);
      const loghiBody = getLoghiBody(annotation);

      if (loghiBody) {
        const updatedBodies = bodies.map((body) =>
          body === loghiBody ? { ...body, value: trimmedValue } : body,
        );
        updatedAnnotation.body = updatedBodies;
      } else {
        const existingTextBody = bodies.find(
          (body) => body.type === 'TextualBody' && body.value,
        );

        if (existingTextBody) {
          const updatedBodies = bodies.map((body) =>
            body === existingTextBody ? { ...body, value: trimmedValue } : body,
          );
          updatedAnnotation.body = updatedBodies;
        } else {
          const newBody = {
            type: 'TextualBody',
            value: trimmedValue,
            format: 'text/plain',
            purpose: 'supplementing',
            generator: {
              id: 'https://hdl.handle.net/10622/X2JZYY',
              type: 'Software',
              label:
                'GLOBALISE Loghi Handwritten Text Recognition Model - August 2023',
            },
          };
          updatedAnnotation.body = Array.isArray(annotation.body)
            ? [...annotation.body, newBody]
            : [annotation.body, newBody];
        }
      }

      // Ensure motivation is set to textspotting for text annotations
      updatedAnnotation.motivation = 'textspotting';

      updatedAnnotation.creator = {
        id: `https://orcid.org/${
          (session?.user as any)?.id || '0000-0000-0000-0000'
        }`,
        type: 'Person',
        label: (session?.user as any)?.label || 'Unknown User',
      };
      updatedAnnotation.modified = new Date().toISOString();

      const res = await fetch(
        `/api/annotations/${encodeURIComponent(annotationName)}`,
        {
          method: 'PUT',
          headers: { 'Content-Type': 'application/json' },
          body: JSON.stringify(updatedAnnotation),
        },
      );

      if (!res.ok) {
        const errorData = await res.json().catch(() => ({}));
        throw new Error(errorData.error || `Update failed: ${res.status}`);
      }

      const result = await res.json();

      setOptimisticUpdates((prev) => {
        const { [annotation.id]: removed, ...rest } = prev;
        return rest;
      });

      onAnnotationUpdate?.(result);
    } catch (error) {
      console.error('Failed to update annotation:', error);

      setOptimisticUpdates((prev) => {
        const { [annotation.id]: removed, ...rest } = prev;
        return rest;
      });

      throw error;
    } finally {
      setSavingAnnotations((prev) => {
        const newSet = new Set(prev);
        newSet.delete(annotation.id);
        return newSet;
      });
    }
  };

  const handleStartEdit = (annotationId: string) => {
    setEditingAnnotationId(annotationId);
  };

  const handleCancelEdit = () => {
    setEditingAnnotationId(null);
    if (editingAnnotationId) {
      setOptimisticUpdates((prev) => {
        const { [editingAnnotationId]: removed, ...rest } = prev;
        return rest;
      });
    }
  };

  const handleFinishEdit = () => {
    setEditingAnnotationId(null);
  };

  const relevantAnnotations = annotations.filter((annotation) => {
    return isTextAnnotation(annotation) || isIconAnnotation(annotation);
  });

  const filtered = relevantAnnotations.filter((annotation) => {
    const isAI = isAIGenerated(annotation);
    const isHuman = isHumanCreated(annotation);
    const isText = isTextAnnotation(annotation);
    const isIcon = isIconAnnotation(annotation);

    if (isAI && isText && showAITextspotting) return true;
    if (isAI && isIcon && showAIIconography) return true;
    if (isHuman && isText && showHumanTextspotting) return true;
    if (isHuman && isIcon && showHumanIconography) return true;

    return false;
  });

  const displayCount = totalCount ?? filtered.length;
  const totalRelevantCount = relevantAnnotations.length;

  return (
    <div className="h-full border-l bg-white flex flex-col">
      <div className="px-3 py-2 border-b bg-muted/30">
        <div className="space-y-1.5">
          <div className="text-xs text-muted-foreground">Filters</div>

          <div className="grid grid-cols-2 gap-1 text-xs">
            <label className="flex items-center space-x-1 cursor-pointer">
              <input
                type="checkbox"
                checked={showAITextspotting}
                onChange={() => onFilterChange('ai-text')}
                className="accent-primary scale-75"
              />
              <Bot className="h-3 w-3 text-primary" />
              <Type className="h-3 w-3 text-primary" />
              <span className="text-foreground">AI Text</span>
            </label>

            <label className="flex items-center space-x-1 cursor-pointer">
              <input
                type="checkbox"
                checked={showAIIconography}
                onChange={() => onFilterChange('ai-icons')}
                className="accent-primary scale-75"
              />
              <Bot className="h-3 w-3 text-primary" />
              <Image className="h-3 w-3 text-primary" />
              <span className="text-foreground">AI Icons</span>
            </label>

            <label className="flex items-center space-x-1 cursor-pointer">
              <input
                type="checkbox"
                checked={showHumanTextspotting}
                onChange={() => onFilterChange('human-text')}
                className="accent-secondary scale-75"
              />
              <User className="h-3 w-3 text-secondary" />
              <Type className="h-3 w-3 text-secondary" />
              <span className="text-foreground">Human Text</span>
            </label>

            <label className="flex items-center space-x-1 cursor-pointer">
              <input
                type="checkbox"
                checked={showHumanIconography}
                onChange={() => onFilterChange('human-icons')}
                className="accent-secondary scale-75"
              />
              <User className="h-3 w-3 text-secondary" />
              <Image className="h-3 w-3 text-secondary" />
              <span className="text-foreground">Human Icons</span>
            </label>
          </div>
        </div>
      </div>

<<<<<<< HEAD
      <div className="px-4 py-2 border-b text-xs text-gray-500">
        Showing {displayCount} annotation{displayCount !== 1 ? 's' : ''}
=======
      <div className="px-3 py-1 border-b text-xs text-muted-foreground">
        {displayCount} of {totalRelevantCount}
>>>>>>> a8f99ddb
      </div>

      <div className="overflow-auto flex-1" ref={listRef}>
        {isLoading && filtered.length > 0 && (
          <div className="absolute inset-0 bg-white bg-opacity-40 flex items-center justify-center pointer-events-none z-10">
            <LoadingSpinner />
          </div>
        )}
        {isLoading && filtered.length === 0 ? (
          <div className="flex flex-col justify-center items-center py-8">
            <LoadingSpinner />
            <p className="mt-4 text-sm text-gray-500">Loading annotations…</p>
            {totalAnnotations! > 0 && (
              <>
                <div className="w-full max-w-xs mt-4 px-4">
                  <Progress value={loadingProgress} className="h-2" />
                </div>
                <p className="mt-2 text-xs text-gray-400">
                  Loading annotations ({Math.round(loadingProgress)}%)
                </p>
              </>
            )}
          </div>
        ) : filtered.length === 0 ? (
          <div className="p-4 text-center text-gray-500">
            No annotations for this image
          </div>
        ) : (
          <div className="divide-y relative">
            {filtered.map((annotation) => {
              let bodies = getBodies(annotation);

              if (
                (annotation.motivation === 'iconography' ||
                  annotation.motivation === 'iconograpy') &&
                bodies.length === 0
              ) {
                bodies = [
                  {
                    type: 'TextualBody',
                    value: 'Icon',
                    format: 'text/plain',
                    generator: { id: '', label: 'Icon' },
                    created: new Date().toISOString(),
                  } as any,
                ];
              }

              const isSelected = annotation.id === selectedAnnotationId;
              const isExpanded = !!expanded[annotation.id];
              const isCurrentlyEditing = editingAnnotationId === annotation.id;
              const isSaving = savingAnnotations.has(annotation.id);

              const handleClick = () => {
                if (
                  editingAnnotationId &&
                  editingAnnotationId !== annotation.id
                ) {
                  handleCancelEdit();
                }

                if (annotation.id !== selectedAnnotationId) {
                  onAnnotationSelect(annotation.id);
                  setExpanded({});
                } else {
                  setExpanded((prev) => ({
                    ...prev,
                    [annotation.id]: !prev[annotation.id],
                  }));
                }
              };

              return (
                <div
                  key={annotation.id}
                  ref={(el) => {
                    if (el) itemRefs.current[annotation.id] = el;
                  }}
                  className={`p-4 flex items-start justify-between border-l-2 transition-all duration-150 cursor-pointer relative ${
                    isCurrentlyEditing
                      ? 'bg-blue-50 border-l-blue-500 shadow-md ring-1 ring-blue-200 transform scale-[1.01]'
                      : isSelected
                      ? 'bg-primary/5 border-l-primary shadow-sm'
                      : 'border-l-transparent hover:bg-muted/30 hover:border-l-muted-foreground/20 hover:shadow-sm'
                  } ${isSaving ? 'opacity-75' : ''}`}
                  onClick={handleClick}
                  role="button"
                  aria-expanded={isExpanded}
                >
                  <div className="flex-1">
                    {isTextAnnotation(annotation) ? (
                      <div className="flex items-center gap-3">
                        <Type className="h-4 w-4 text-primary flex-shrink-0" />
                        {(() => {
                          const loghiBody = getLoghiBody(annotation);
                          const fallbackBody =
                            loghiBody ||
                            getBodies(annotation).find(
                              (body) =>
                                body.value && body.value.trim().length > 0,
                            );
                          const originalValue = fallbackBody?.value || '';
                          const displayValue =
                            optimisticUpdates[annotation.id] ?? originalValue;

                          return (
                            <MemoizedEditableAnnotationText
                              annotation={annotation}
                              value={displayValue}
                              placeholder={
                                displayValue
                                  ? 'Click to edit text...'
                                  : 'No text recognized - click to add...'
                              }
                              canEdit={canEdit}
                              onUpdate={handleAnnotationUpdate}
                              onOptimisticUpdate={handleOptimisticUpdate}
                              className="flex-1"
                              isEditing={editingAnnotationId === annotation.id}
                              onStartEdit={() => handleStartEdit(annotation.id)}
                              onCancelEdit={handleCancelEdit}
                              onFinishEdit={handleFinishEdit}
                            />
                          );
                        })()}
                      </div>
                    ) : annotation.motivation === 'iconography' ||
                      annotation.motivation === 'iconograpy' ? (
                      <div className="flex items-start gap-3">
                        <Image className="h-4 w-4 text-secondary flex-shrink-0 mt-1" />
                        <div className="flex-1">
                          <span className="text-sm text-muted-foreground">
                            Iconography annotation
                          </span>
                          {bodies.length > 0 && (
                            <div className="mt-1 text-xs text-muted-foreground">
                              {bodies.map((body, idx) => {
                                const label = getGeneratorLabel(body);
                                return (
                                  <div
                                    key={idx}
                                    className="flex items-center gap-1"
                                  >
                                    <span className="font-medium">{label}</span>
                                    {body.value && <span>: {body.value}</span>}
                                  </div>
                                );
                              })}
                            </div>
                          )}
                        </div>
                      </div>
                    ) : (
                      <div className="flex items-start gap-3">
                        <div className="h-4 w-4 text-muted-foreground flex-shrink-0 mt-1">
                          <span className="text-xs">?</span>
                        </div>
                        <div className="flex-1 text-sm text-muted-foreground">
                          Unknown annotation type
                        </div>
                      </div>
                    )}

                    {isExpanded && (
                      <div className="mt-4 bg-muted/30 p-4 rounded-lg text-xs space-y-3 border border-border/50">
                        <div className="grid gap-2">
                          <div>
                            <span className="font-medium text-primary">
                              ID:
                            </span>{' '}
                            <span className="font-mono text-muted-foreground">
                              {annotation.id.split('/').pop()}
                            </span>
                          </div>
                          <div>
                            <span className="font-medium text-primary">
                              Target source:
                            </span>{' '}
                            <span className="break-all text-muted-foreground">
                              {annotation.target.source}
                            </span>
                          </div>
                          <div>
                            <span className="font-medium text-primary">
                              Selector type:
                            </span>{' '}
                            <span className="text-muted-foreground">
                              {annotation.target.selector.type}
                            </span>
                          </div>
                          {annotation.creator && (
                            <div>
                              <span className="font-medium text-primary">
                                Modified by:
                              </span>{' '}
                              <span className="text-muted-foreground">
                                {annotation.creator.label}
                              </span>
                            </div>
                          )}
                          {annotation.modified && (
                            <div>
                              <span className="font-medium text-primary">
                                Modified:
                              </span>{' '}
                              <span className="text-muted-foreground">
                                {new Date(annotation.modified).toLocaleString()}
                              </span>
                            </div>
                          )}
                        </div>
                      </div>
                    )}
                  </div>

                  <button
                    onClick={(e) => {
                      e.stopPropagation();
                      onAnnotationPrepareDelete?.(annotation);
                    }}
                    disabled={!canEdit}
                    aria-label="Delete annotation"
                    className={`ml-4 p-2 rounded-md transition-colors ${
                      canEdit
                        ? 'text-destructive hover:text-destructive-foreground hover:bg-destructive/10'
                        : 'text-muted-foreground cursor-not-allowed'
                    }`}
                  >
                    <Trash2 className="h-4 w-4" />
                  </button>
                </div>
              );
            })}
          </div>
        )}
      </div>
    </div>
  );
}<|MERGE_RESOLUTION|>--- conflicted
+++ resolved
@@ -1,37 +1,10 @@
 'use client';
 
 import type { Annotation } from '@/lib/types';
-<<<<<<< HEAD
 import { Trash2 } from 'lucide-react';
 import React, { useEffect, useRef, useState } from 'react';
 import { LoadingSpinner } from './LoadingSpinner';
 import { Progress } from './Progress';
-=======
-import { Bot, Image, Trash2, Type, User } from 'lucide-react';
-import { useSession } from 'next-auth/react';
-import React, { memo, useCallback, useEffect, useRef, useState } from 'react';
-import { EditableAnnotationText } from './EditableAnnotationText';
-import { LoadingSpinner } from './LoadingSpinner';
-import { Progress } from './Progress';
-
-const MemoizedEditableAnnotationText = memo(
-  EditableAnnotationText,
-  (prevProps, nextProps) => {
-    if (prevProps.isEditing && nextProps.isEditing) {
-      return true;
-    }
-
-    return (
-      prevProps.annotation.id === nextProps.annotation.id &&
-      prevProps.value === nextProps.value &&
-      prevProps.isEditing === nextProps.isEditing &&
-      prevProps.canEdit === nextProps.canEdit
-    );
-  },
-);
-
-MemoizedEditableAnnotationText.displayName = 'MemoizedEditableAnnotationText';
->>>>>>> a8f99ddb
 
 interface AnnotationListProps {
   annotations: Annotation[];
@@ -392,13 +365,8 @@
         </div>
       </div>
 
-<<<<<<< HEAD
       <div className="px-4 py-2 border-b text-xs text-gray-500">
         Showing {displayCount} annotation{displayCount !== 1 ? 's' : ''}
-=======
-      <div className="px-3 py-1 border-b text-xs text-muted-foreground">
-        {displayCount} of {totalRelevantCount}
->>>>>>> a8f99ddb
       </div>
 
       <div className="overflow-auto flex-1" ref={listRef}>
