--- conflicted
+++ resolved
@@ -24,11 +24,7 @@
 
   return (
     <div className="border-b flex items-center justify-between px-2 py-2">
-<<<<<<< HEAD
       <div className="sm:flex items-center gap-2 sm:justify-start">
-=======
-      <div className="flex items-center sm:justify-start md:flex-none">
->>>>>>> c02cca34
         {!isMobile && (
           <Button
             variant="outline"
