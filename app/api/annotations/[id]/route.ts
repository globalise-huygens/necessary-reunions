import { deleteAnnotation, updateAnnotation } from '@/lib/annoRepo';
import { getServerSession } from 'next-auth/next';
import { NextResponse } from 'next/server';
import { authOptions } from '../../auth/[...nextauth]/authOptions';
<<<<<<< HEAD
import {
  deleteAnnotation,
  updateAnnotation,
  fetchAnnotationWithEtag,
} from '@/lib/annoRepo';

export async function GET(
  request: Request,
  context: { params: Promise<{ id: string }> },
) {
  try {
    const { id } = await context.params;
    const annotationUrl = `https://annorepo.globalise.huygens.knaw.nl/w3c/necessary-reunions/${encodeURIComponent(
      id,
    )}`;

    const annotationWithEtag = await fetchAnnotationWithEtag(annotationUrl);

    return NextResponse.json(annotationWithEtag, { status: 200 });
  } catch (err: any) {
    return NextResponse.json(
      { error: err.message || 'Failed to fetch annotation' },
      { status: 500 },
    );
  }
}

export async function PUT(
  request: Request,
  context: { params: Promise<{ id: string }> },
) {
  const session = await getServerSession(authOptions);
  if (!session) {
    return NextResponse.json(
      { error: 'Unauthorized – please sign in to update annotations' },
      { status: 401 },
    );
  }

  const { id } = await context.params;
  const etag = request.headers.get('if-match');

  if (!etag) {
    return NextResponse.json(
      { error: 'If-Match header with ETag is required for updates' },
      { status: 400 },
    );
  }

  try {
    const body = await request.json();
    const annotationUrl = `https://annorepo.globalise.huygens.knaw.nl/w3c/necessary-reunions/${encodeURIComponent(
      id,
    )}`;

    const result = await updateAnnotation(annotationUrl, body, etag);

    const updatedPointSelectorBody = result.annotation.body?.find(
      (b: any) =>
        b.purpose === 'selecting' &&
        b.selector &&
        b.selector.type === 'PointSelector',
    );
    if (updatedPointSelectorBody) {
    }

    return NextResponse.json(
      { ...result.annotation, etag: result.etag },
      { status: 200 },
    );
  } catch (err: any) {
    return NextResponse.json(
      { error: err.message || 'Unknown error' },
      { status: 500 },
    );
  }
}
=======
>>>>>>> c02cca34

export async function DELETE(
  request: Request,
  context: { params: Promise<{ id: string }> },
) {
  const session = await getServerSession(authOptions);
  if (!session) {
    return NextResponse.json(
      { error: 'Unauthorized – please sign in to delete annotations' },
      { status: 401 },
    );
  }

  const { id } = await context.params;
  const etag = request.headers.get('if-match');

  let annotationUrl: string;
  const decodedId = decodeURIComponent(id);

  if (decodedId.startsWith('https://')) {
    annotationUrl = decodedId;
  } else {
    annotationUrl = `https://annorepo.globalise.huygens.knaw.nl/w3c/necessary-reunions/${encodeURIComponent(
      decodedId,
    )}`;
  }

  try {
    await deleteAnnotation(annotationUrl, etag || undefined);
    return new NextResponse(null, { status: 204 });
  } catch (err: any) {
    return NextResponse.json(
      { error: err.message || 'Unknown error' },
      { status: 500 },
    );
  }
}

export async function PUT(
  request: Request,
  context: { params: Promise<{ id: string }> },
) {
  const session = await getServerSession(authOptions);
  if (!session) {
    return NextResponse.json(
      { error: 'Unauthorized – please sign in to update annotations' },
      { status: 401 },
    );
  }

  const { id } = await context.params;

  console.log('PUT request for annotation ID:', id);

  let annotationUrl: string;
  const decodedId = decodeURIComponent(id);

  console.log('Decoded ID:', decodedId);

  if (decodedId.startsWith('https://')) {
    annotationUrl = decodedId;
  } else {
    annotationUrl = `https://annorepo.globalise.huygens.knaw.nl/w3c/necessary-reunions/${encodeURIComponent(
      decodedId,
    )}`;
  }

  console.log('Final annotation URL:', annotationUrl);

  try {
    const body = await request.json();

    const user = session.user as any;
    const updatedAnnotation = {
      ...body,
      creator: {
        id: user?.id || user?.email,
        type: 'Person',
        label: user?.label || user?.name || 'Unknown User',
      },
      modified: new Date().toISOString(),
    };

    const result = await updateAnnotation(annotationUrl, updatedAnnotation);
    return NextResponse.json(result);
  } catch (err: any) {
    console.error('Error updating annotation:', err);
    return NextResponse.json(
      { error: err.message || 'Unknown error' },
      { status: 500 },
    );
  }
}<|MERGE_RESOLUTION|>--- conflicted
+++ resolved
@@ -2,7 +2,6 @@
 import { getServerSession } from 'next-auth/next';
 import { NextResponse } from 'next/server';
 import { authOptions } from '../../auth/[...nextauth]/authOptions';
-<<<<<<< HEAD
 import {
   deleteAnnotation,
   updateAnnotation,
@@ -80,8 +79,6 @@
     );
   }
 }
-=======
->>>>>>> c02cca34
 
 export async function DELETE(
   request: Request,
