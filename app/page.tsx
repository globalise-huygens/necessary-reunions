import { ManifestViewer } from '@/components/ManifestViewer';
import OrcidAuth from '@/components/OrcidAuth';

export default async function Home() {
  return (
<<<<<<< HEAD
    <div className="h-full flex flex-col overflow-hidden">
      <ManifestViewer />
=======
    <div className="h-screen flex flex-col">
      <header className="flex items-center justify-between border-b p-4 bg-gray-50">
        <h1 className="text-2xl font-semibold">
          IIIF Manifest Viewer &amp; Editor
        </h1>
        <OrcidAuth />
      </header>

      <main className="flex-1 overflow-hidden">
        <ManifestViewer />
      </main>
>>>>>>> aac9d80b
    </div>
  );
}<|MERGE_RESOLUTION|>--- conflicted
+++ resolved
@@ -3,10 +3,6 @@
 
 export default async function Home() {
   return (
-<<<<<<< HEAD
-    <div className="h-full flex flex-col overflow-hidden">
-      <ManifestViewer />
-=======
     <div className="h-screen flex flex-col">
       <header className="flex items-center justify-between border-b p-4 bg-gray-50">
         <h1 className="text-2xl font-semibold">
@@ -15,10 +11,9 @@
         <OrcidAuth />
       </header>
 
-      <main className="flex-1 overflow-hidden">
+    <div className="h-full flex flex-col overflow-hidden">
         <ManifestViewer />
       </main>
->>>>>>> aac9d80b
     </div>
   );
 }