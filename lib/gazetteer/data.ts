// @ts-nocheck
/* eslint-disable */
import type {
  GazetteerFilter,
  GazetteerPlace,
  GazetteerSearchResult,
  PlaceCategory,
} from './types';

const ANNOREPO_BASE_URL = 'https://annorepo.globalise.huygens.knaw.nl';
const CONTAINER = 'necessary-reunions';

const CACHE_DURATION = 60 * 60 * 1000; // 1 hour cache
const CACHE_VERSION = 2; // Increment to invalidate all existing caches
const MAX_PAGES_PER_REQUEST = 10; // Fetch all linking annotation pages (~7 pages exist)
const REQUEST_TIMEOUT = 3000; // 3s timeout per request
const MAX_LINKING_ANNOTATIONS = 5000; // Process up to 5000 annotations (50 pages)
const MAX_TARGET_FETCHES = 5000; // Allow fetching 5000 target annotations
const MAX_CONCURRENT_REQUESTS = 5; // Increase concurrency for faster fetching
const PROCESSING_TIME_LIMIT = 50000; // 50 seconds - use most of Node runtime timeout

const COORDINATE_PRECISION = 4;

function resolveCanvasSource(source: any): string | undefined {
  if (!source) return undefined;
  if (typeof source === 'string') return source;
  if (typeof source === 'object') {
    const directSource = (source as Record<string, unknown>).source;
    if (typeof directSource === 'string') {
      return directSource;
    }
    if (
      directSource &&
      typeof directSource === 'object' &&
      typeof (directSource as Record<string, unknown>).id === 'string'
    ) {
      return (directSource as Record<string, unknown>).id as string;
    }
    if (typeof (source as Record<string, unknown>).id === 'string') {
      return (source as Record<string, unknown>).id as string;
    }
  }
  return undefined;
}

// Circuit breaker and external fetch functions
// CURRENTLY DISABLED - using static GAVOC data only to avoid 504 timeouts
// Uncomment and re-enable if you want to fetch from AnnoRepo

/* DISABLED - AnnoRepo fetching code
const CIRCUIT_BREAKER_THRESHOLD = 3;
const CIRCUIT_BREAKER_RESET_TIME = 60 * 1000;

function shouldSkipAnnoRepo(): boolean {
  const now = Date.now();

  // Circuit is open - check if enough time has passed to try again
  if (annoRepoCircuitOpen) {
    if (now - annoRepoCircuitOpenTime > CIRCUIT_BREAKER_RESET_TIME) {
      // Try half-open state
      annoRepoCircuitOpen = false;
      annoRepoFailureCount = 0;
      return false;
    }
    return true;
  }

  return false;
}

function recordAnnoRepoSuccess(): void {
  annoRepoFailureCount = 0;
  annoRepoCircuitOpen = false;
}

function recordAnnoRepoFailure(): void {
  annoRepoFailureCount++;


  if (annoRepoFailureCount >= CIRCUIT_BREAKER_THRESHOLD) {
    annoRepoCircuitOpen = true;
    annoRepoCircuitOpenTime = Date.now();
  }
  }
}

/* eslint-disable @typescript-eslint/no-unsafe-member-access */
/* eslint-disable @typescript-eslint/no-unsafe-call */
/* eslint-disable @typescript-eslint/no-unsafe-return */
/* eslint-disable @typescript-eslint/no-redundant-type-constituents */
/* eslint-disable @typescript-eslint/return-await */

async function fetchAllAnnotations(): Promise<{
  linking: any[];
  geotagging: any[];
}> {
  const [linkingAnnotations, geotaggingAnnotations] = await Promise.all([
    fetchLinkingAnnotationsFromCustomQuery(),
    fetchGeotaggingAnnotationsFromCustomQuery(),
  ]);

  return { linking: linkingAnnotations, geotagging: geotaggingAnnotations };
}

async function fetchGeotaggingAnnotationsFromCustomQuery(): Promise<any[]> {
  const allAnnotations: any[] = [];
  let page = 0;
  let hasMore = true;
  const maxRetries = 2;
  let pagesProcessed = 0;

  while (hasMore && pagesProcessed < MAX_PAGES_PER_REQUEST) {
    let retries = 0;
    let success = false;
    const currentPage = page;

    while (retries < maxRetries && !success) {
      const currentRetries = retries;
      try {
        const result = await throttleRequest(async () => {
          const customQueryUrl =
            currentPage === 0
              ? `${ANNOREPO_BASE_URL}/services/${CONTAINER}/custom-query/with-target-and-motivation-or-purpose:target=,motivationorpurpose=Z2VvdGFnZ2luZw==`
              : `${ANNOREPO_BASE_URL}/services/${CONTAINER}/custom-query/with-target-and-motivation-or-purpose:target=,motivationorpurpose=Z2VvdGFnZ2luZw==?page=${currentPage}`;

          const response = await fetch(customQueryUrl, {
            headers: {
              Accept: 'application/json',
              'Cache-Control': 'no-cache',
            },
            signal: AbortSignal.timeout(REQUEST_TIMEOUT),
          });

          if (!response.ok) {
            throw new Error(`HTTP ${response.status}: ${response.statusText}`);
          }

          return await response.json();
        });

        if (result.items && Array.isArray(result.items)) {
          allAnnotations.push(...result.items);
        }

        hasMore = !!result.next;
        success = true;
        page++;
        pagesProcessed++;

        // Add small delay between pages to avoid overwhelming the server
        if (hasMore && pagesProcessed < MAX_PAGES_PER_REQUEST) {
          await new Promise<void>((resolve) => {
            setTimeout(resolve, 100);
          });
        }
      } catch (error) {
        retries++;
        console.warn(
          `[Gazetteer] Failed to fetch geotagging page ${currentPage}, retry ${retries}/${maxRetries}:`,
          error instanceof Error ? error.message : 'Unknown error',
        );
        if (retries >= maxRetries) {
          hasMore = false;
        } else {
          await new Promise<void>((resolve) => {
            setTimeout(resolve, 500 * currentRetries);
          });
        }
      }
    }
  }

  return allAnnotations;
}

let cachedPlaces: GazetteerPlace[] | null = null;
let cachedCategories: PlaceCategory[] | null = null;
let cacheTimestamp: number = 0;
let cacheVersion: number = 0; // Track cache version
let cachedMetadata: {
  totalAnnotations: number;
  processedAnnotations: number;
  truncated: boolean;
  warning?: string;
} | null = null;

// Background fetch state
let backgroundFetchInProgress = false;
let backgroundFetchPromise: Promise<void> | null = null;

const failedTargetIds = new Set<string>();
let blacklistCacheTime = 0;
const BLACKLIST_CACHE_DURATION = 60 * 60 * 1000;

let activeRequests = 0;
const requestQueue: (() => Promise<void>)[] = [];

async function throttleRequest<T>(requestFn: () => Promise<T>): Promise<T> {
  return new Promise<T>((resolve, reject) => {
    const executeRequest = async (): Promise<void> => {
      if (activeRequests >= MAX_CONCURRENT_REQUESTS) {
        requestQueue.push(executeRequest);
        return;
      }

      activeRequests++;
      try {
        const result = await requestFn();
        resolve(result);
      } catch (error) {
        reject(error);
      } finally {
        activeRequests--;
        if (requestQueue.length > 0) {
          const nextRequest = requestQueue.shift();
          if (nextRequest) {
            void setTimeout(() => {
              nextRequest().catch(() => {});
            }, 100);
          }
        }
      }
    };

    executeRequest().catch(() => {});
  });
}

async function getAllProcessedPlaces(): Promise<GazetteerPlace[]> {
  const now = Date.now();

  // Invalidate cache if version mismatch
  if (cachedPlaces && cacheVersion !== CACHE_VERSION) {
    cachedPlaces = null;
    cachedMetadata = null;
    cacheTimestamp = 0;
    cacheVersion = 0;
  }

  // Return cached data if available and fresh (1 hour TTL)
  if (cachedPlaces && now - cacheTimestamp < CACHE_DURATION) {
    // Trigger background refresh if cache is getting old (> 50 minutes)
    if (now - cacheTimestamp > 50 * 60 * 1000 && !backgroundFetchInProgress) {
      void triggerBackgroundFetch();
    }

    return cachedPlaces;
  }

  // If cache is stale but background fetch in progress, return stale cache
  if (cachedPlaces && backgroundFetchInProgress) {
    return cachedPlaces;
  }

  // Strategy: Quick initial fetch (2 pages) then expand in background
  // This ensures first request succeeds within Netlify timeout
  try {
    // Quick fetch: Just 2 pages to stay well under timeout
    const result = await fetchQuickInitial();

    if (result.places.length > 0) {
      // Cache the complete dataset
      cachedPlaces = result.places;
      cacheVersion = CACHE_VERSION; // Set current version
      cachedMetadata = {
        totalAnnotations: result.totalAnnotations,
        processedAnnotations: result.processedAnnotations,
        truncated: result.truncated,
        warning: result.warning,
      };
      cacheTimestamp = now;

      return cachedPlaces;
    }

    console.error(
      `[Gazetteer] ERROR: fetchQuickInitial returned 0 places but ${result.totalAnnotations} total annotations`,
    );
    throw new Error('No places returned from quick fetch');
  } catch (error) {
    console.error('[Gazetteer] Quick fetch failed:', error);

    // If we have stale cache, return it with a warning
    if (cachedPlaces && cachedPlaces.length > 0) {
      if (cachedMetadata) {
        cachedMetadata.warning = 'Using cached data - refresh failed';
      }
      return cachedPlaces;
    }

    // No cache and fetch failed - surface empty result with warning
    cachedMetadata = {
      totalAnnotations: 0,
      processedAnnotations: 0,
      truncated: false,
      warning: 'AnnoRepo unavailable - showing empty gazetteer',
    };

    if (!backgroundFetchInProgress) {
      void triggerBackgroundFetch();
    }

    return [];
  }
}

/**
 * Quick initial fetch - fetch more pages with Node runtime's 60s timeout
 * OPTIMIZED: Fetch 50 pages on initial load for better UX
 */
async function fetchQuickInitial(): Promise<{
  places: GazetteerPlace[];
  totalAnnotations: number;
  processedAnnotations: number;
  truncated: boolean;
  warning?: string;
}> {
  const functionStartTime = Date.now();
  const QUICK_TIMEOUT = 50000; // 50s timeout for Node runtime

  const timeoutPromise = new Promise<never>((_, reject) => {
    setTimeout(() => reject(new Error('Quick fetch timeout')), QUICK_TIMEOUT);
  });

  const fetchPromise = (async () => {
    // Fetch first 50 pages (~5000 annotations, ~400-500 places) - enough for most use cases
    const linkingAnnotations = await fetchLinkingAnnotationsPaginated(50);

    if (linkingAnnotations.length === 0) {
      console.error('[Gazetteer] ERROR: No linking annotations fetched!');
      throw new Error('No linking annotations fetched');
    }

    // Process annotations to extract place data
    const allAnnotations = { linking: linkingAnnotations, geotagging: [] };
    const result = await processPlaceData(allAnnotations);

    return {
      ...result,
      truncated: linkingAnnotations.length < 21000, // ~210 pages total
      warning:
        linkingAnnotations.length < 21000
          ? 'Partial data - refresh to load more'
          : undefined,
    };
  })();

  return Promise.race([fetchPromise, timeoutPromise]);
}

/**
 * Background fetch to get all remaining data
 * OPTIMIZED: Fetch remaining pages in chunks to avoid timeout
 */
async function triggerBackgroundFetch(): Promise<void> {
  if (backgroundFetchInProgress) {
    return;
  }

  backgroundFetchInProgress = true;

  try {
    // Fetch all pages (210 total, ~21k annotations)
    const linkingAnnotations = await fetchLinkingAnnotationsPaginated(210);

    if (linkingAnnotations.length > 0) {
      // Process all annotations
      const allAnnotations = { linking: linkingAnnotations, geotagging: [] };
      const result = await processPlaceData(allAnnotations);

      // Update cache with complete dataset
      cachedPlaces = result.places;
      cacheVersion = CACHE_VERSION; // Set current version
      cachedMetadata = {
        totalAnnotations: result.totalAnnotations,
        processedAnnotations: result.processedAnnotations,
        truncated: false,
        warning: undefined,
      };
      cacheTimestamp = Date.now();
    }
  } catch (error) {
    console.error('[Gazetteer] Background fetch failed:', error);
  } finally {
    backgroundFetchInProgress = false;
  }
}

/**
 * Fetch linking annotations with configurable page limit
 * OPTIMIZED: Fetch only what's needed within timeout constraints
 */
async function fetchLinkingAnnotationsPaginated(
  maxPages: number,
): Promise<any[]> {
  const allAnnotations: any[] = [];
  let page = 0;
  let hasMore = true;
  const maxRetries = 1; // Reduced from 2 for faster failure
  let pagesProcessed = 0;
  const startTime = Date.now();
  const MAX_FETCH_TIME = maxPages > 100 ? 40000 : maxPages <= 2 ? 5000 : 7000; // 40s for full fetch

  while (hasMore && pagesProcessed < maxPages) {
    // Check if we're running out of time
    if (Date.now() - startTime > MAX_FETCH_TIME) {
      break;
    }

    let retries = 0;
    let success = false;
    const currentPage = page;

    while (retries < maxRetries && !success) {
      try {
        const customQueryUrl =
          currentPage === 0
            ? `${ANNOREPO_BASE_URL}/services/${CONTAINER}/custom-query/with-target-and-motivation-or-purpose:target=,motivationorpurpose=bGlua2luZw==`
            : `${ANNOREPO_BASE_URL}/services/${CONTAINER}/custom-query/with-target-and-motivation-or-purpose:target=,motivationorpurpose=bGlua2luZw==?page=${currentPage}`;

        const controller = new AbortController();
        const timeoutId = setTimeout(() => controller.abort(), REQUEST_TIMEOUT);

        const response = await fetch(customQueryUrl, {
          headers: {
            Accept: '*/*',
            'Cache-Control': 'no-cache',
            'User-Agent': 'curl/8.7.1',
          },
          signal: controller.signal,
        });

        clearTimeout(timeoutId);

        if (!response.ok) {
          throw new Error(`HTTP ${response.status}: ${response.statusText}`);
        }

        const result = await response.json();

        if (result.items && Array.isArray(result.items)) {
          allAnnotations.push(...result.items);
        }

        hasMore = !!result.next;
        success = true;
        page++;
        pagesProcessed++;

        // Small delay every 50 pages to avoid overwhelming the server
        if (hasMore && pagesProcessed < maxPages && pagesProcessed % 50 === 0) {
          await new Promise<void>((resolve) => {
            setTimeout(resolve, 100);
          });
        }
      } catch (error) {
        retries++;
        if (retries >= maxRetries) {
          // Don't increment page on failure - just stop trying this page
          hasMore = false;
          break;
        }
      }
    }
  }

  return allAnnotations;
}

/**
 * Fetch data with timeout protection
 * Tries to get all data but will return partial if time runs out
 */
async function fetchWithTimeout(): Promise<{
  places: GazetteerPlace[];
  totalAnnotations: number;
  processedAnnotations: number;
  truncated: boolean;
  warning?: string;
}> {
  const functionStartTime = Date.now();
  const TOTAL_TIMEOUT = 8000; // 8s to stay within Netlify limits with overhead

  const timeoutPromise = new Promise<never>((_, reject) => {
    setTimeout(() => reject(new Error('Overall fetch timeout')), TOTAL_TIMEOUT);
  });

  const fetchPromise = (async () => {
    const linkingAnnotations = await fetchLinkingAnnotationsFromCustomQuery();

    if (linkingAnnotations.length === 0) {
      throw new Error('No linking annotations fetched');
    }

    // Process annotations to extract place data
    const allAnnotations = { linking: linkingAnnotations, geotagging: [] };
    const result = await processPlaceData(allAnnotations);

    return result;
  })();

  return Promise.race([fetchPromise, timeoutPromise]);
}

/**
 * Load GAVOC CSV as fallback
 */
export async function fetchAllPlaces({
  search = '',
  startsWith,
  page = 0,
  limit = 50,
  filter = {},
}: {
  search?: string;
  startsWith?: string;
  page?: number;
  limit?: number;
  filter?: GazetteerFilter;
} = {}): Promise<GazetteerSearchResult> {
  try {
    const allPlaces = await getAllProcessedPlaces();

    let filteredPlaces = allPlaces;

    if (search) {
      const searchLower = search.toLowerCase();
      filteredPlaces = allPlaces.filter(
        (place) =>
          place.name.toLowerCase().includes(searchLower) ||
          place.modernName?.toLowerCase().includes(searchLower) ||
          (place.alternativeNames ?? []).some((name) =>
            name.toLowerCase().includes(searchLower),
          ),
      );
    }

    if (startsWith) {
      const startsWithLower = startsWith.toLowerCase();
      filteredPlaces = filteredPlaces.filter((place) =>
        place.name.toLowerCase().startsWith(startsWithLower),
      );
    }

    if (filter.category) {
      filteredPlaces = filteredPlaces.filter(
        (place) => place.category === filter.category,
      );
    }

    if (filter.hasCoordinates) {
      filteredPlaces = filteredPlaces.filter((place) => !!place.coordinates);
    }

    if (filter.hasModernName) {
      filteredPlaces = filteredPlaces.filter((place) => !!place.modernName);
    }

    if (filter.source && filter.source !== 'all') {
      filteredPlaces = filteredPlaces.filter(
        (place) =>
          Array.isArray(place.annotations) &&
          place.annotations.some((ann) => ann.source === filter.source),
      );
    }

    const startIndex = page * limit;
    const endIndex = startIndex + limit;
    const paginatedPlaces = filteredPlaces.slice(startIndex, endIndex);

    return {
      places: paginatedPlaces,
      totalCount: filteredPlaces.length,
      hasMore: cachedMetadata?.truncated || endIndex < filteredPlaces.length,
      warning: cachedMetadata?.warning,
      truncated: cachedMetadata?.truncated,
      processedAnnotations: cachedMetadata?.processedAnnotations,
      availableAnnotations: cachedMetadata?.totalAnnotations,
    };
  } catch (error) {
    console.error('[Gazetteer] fetchAllPlaces error:', error);
    return {
      places: [],
      totalCount: 0,
      hasMore: false,
      _error: error instanceof Error ? error.message : String(error),
      _errorStack:
        error instanceof Error
          ? error.stack?.split('\n').slice(0, 5).join('|')
          : undefined,
    } as any;
  }
}

export async function fetchPlaceBySlug(
  slug: string,
): Promise<GazetteerPlace | null> {
  try {
    const allPlaces = await getAllProcessedPlaces();
    return (
      allPlaces.find((place) => createSlugFromName(place.name) === slug) || null
    );
  } catch {
    return null;
  }
}

export async function fetchPlaceCategories(): Promise<PlaceCategory[]> {
  try {
    const now = Date.now();

    if (cachedCategories && now - cacheTimestamp < CACHE_DURATION) {
      return cachedCategories;
    }

    const allPlaces = await getAllProcessedPlaces();
    const categories = new Map<string, number>();

    allPlaces.forEach((place) => {
      const category = place.category || 'Unknown';
      categories.set(category, (categories.get(category) || 0) + 1);
    });

    cachedCategories = Array.from(categories.entries())
      .map(([key, count]) => ({
        key,
        label: formatCategoryLabel(key),
        count,
      }))
      .sort((a, b) => b.count - a.count);

    return cachedCategories;
  } catch {
    return cachedCategories || [];
  }
}

async function fetchTargetAnnotation(targetId: string): Promise<any> {
  const controller = new AbortController();
  const timeoutId = setTimeout(() => controller.abort(), REQUEST_TIMEOUT);

  try {
    const response = await fetch(targetId, {
      headers: {
        Accept: '*/*',
      },
      signal: controller.signal,
    });

    clearTimeout(timeoutId);

    if (!response.ok) {
      if (response.status === 404) {
        failedTargetIds.add(targetId);
        blacklistCacheTime = Date.now();
      }
      return null;
    }

    return await response.json();
  } catch (error) {
    clearTimeout(timeoutId);

    return null;
  }
}

async function fetchMapMetadata(manifestUrl: string): Promise<any | null> {
  const controller = new AbortController();
  const timeoutId = setTimeout(() => controller.abort(), REQUEST_TIMEOUT);

  try {
    const response = await fetch(manifestUrl, {
      headers: {
        Accept: 'application/json',
      },
      signal: controller.signal,
    });

    clearTimeout(timeoutId);

    if (!response.ok) {
      return null;
    }

    const manifest = await response.json();

    const mapInfo: any = {
      id: manifest.id,
      title: manifest.label?.en?.[0] || 'Unknown Map',
    };

    if (manifest.metadata && Array.isArray(manifest.metadata)) {
      for (const metadata of manifest.metadata) {
        const label = metadata.label?.en?.[0];
        const value = metadata.value?.en?.[0];

        if (label === 'Date') {
          mapInfo.date = value;
        } else if (label === 'Permalink') {
          const match = value?.match(/href="([^"]+)"/);
          mapInfo.permalink = match ? match[1] : value;
        }
      }
    }

    if (manifest.items && manifest.items.length > 0) {
      const canvas = manifest.items[0];
      mapInfo.canvasId = canvas.id;
      mapInfo.canvasLabel = canvas.label?.en?.[0];

      if (canvas.height && canvas.width) {
        mapInfo.dimensions = {
          width: canvas.width,
          height: canvas.height,
        };
      }
    }

    return mapInfo;
  } catch {
    clearTimeout(timeoutId);
    return null;
  }
}

export async function processPlaceData(annotationsData: {
  linking: any[];
  geotagging: any[];
}): Promise<{
  places: GazetteerPlace[];
  totalAnnotations: number;
  processedAnnotations: number;
  truncated: boolean;
  warning?: string;
}> {
  const placeMap = new Map<string, GazetteerPlace>();

  let processedCount = 0;
  let targetsFetched = 0;
  let blacklistedSkipped = 0;

  const processingStartTime = Date.now();
  const totalLinkingAnnotations = annotationsData.linking.length;

  if (Date.now() - blacklistCacheTime > BLACKLIST_CACHE_DURATION) {
    failedTargetIds.clear();
    blacklistCacheTime = Date.now();
  }

  const textLinkingAnnotations: any[] = [];
  const geotaggedLinkingAnnotations: any[] = [];

  const sortedLinkingAnnotations = annotationsData.linking.sort((a, b) => {
    const aHasGeotagging = a.body?.some(
      (body: any) => body.purpose === 'geotagging',
    )
      ? 1
      : 0;
    const bHasGeotagging = b.body?.some(
      (body: any) => body.purpose === 'geotagging',
    )
      ? 1
      : 0;
    return bHasGeotagging - aHasGeotagging;
  });

  const limitedLinkingAnnotations = sortedLinkingAnnotations.slice(
    0,
    MAX_LINKING_ANNOTATIONS,
  );

  for (const linkingAnnotation of limitedLinkingAnnotations) {
    const hasGeotaggingBody = linkingAnnotation.body?.some(
      (body: any) => body.purpose === 'geotagging',
    );

    if (hasGeotaggingBody) {
      geotaggedLinkingAnnotations.push(linkingAnnotation);
    } else {
      textLinkingAnnotations.push(linkingAnnotation);
    }
  }

  if (limitedLinkingAnnotations.length === 0) {
    console.error('[Gazetteer] ERROR: No linking annotations to process!');
    return {
      places: [],
      totalAnnotations: annotationsData.linking.length,
      processedAnnotations: 0,
      truncated: false,
      warning: 'No annotations to process',
    };
  }

  const geotaggedClusters = new Map<string, any[]>();

  for (const geoLinkingAnnotation of geotaggedLinkingAnnotations) {
    const elapsedTime = Date.now() - processingStartTime;
    if (elapsedTime > PROCESSING_TIME_LIMIT) {
      break;
    }

    try {
      const geotaggingBody = geoLinkingAnnotation.body?.find(
        (body: any) => body.purpose === 'geotagging',
      );

      if (!geotaggingBody) continue;

      const geoSource = geotaggingBody.source;
      let placeName = '';
      let coordinates: { x: number; y: number } | undefined;

      if (geoSource.label) {
        placeName = geoSource.label;
      } else if (geoSource.properties?.title) {
        placeName = geoSource.properties.title;
      }

      if (geoSource.geometry?.coordinates) {
        coordinates = {
          x: geoSource.geometry.coordinates[0],
          y: geoSource.geometry.coordinates[1],
        };
      } else if (geoSource.properties?.lat && geoSource.properties?.lon) {
        coordinates = {
          x: parseFloat(geoSource.properties.lon),
          y: parseFloat(geoSource.properties.lat),
        };
      } else if (geoSource.defined_by) {
        const pointMatch = geoSource.defined_by.match(
          /POINT\(([^\s]+)\s+([^)]+)\)/,
        );
        if (pointMatch) {
          coordinates = {
            x: parseFloat(pointMatch[1]),
            y: parseFloat(pointMatch[2]),
          };
        }
      }

      if (placeName && coordinates) {
        const roundedX = parseFloat(
          coordinates.x.toFixed(COORDINATE_PRECISION),
        );
        const roundedY = parseFloat(
          coordinates.y.toFixed(COORDINATE_PRECISION),
        );

        const normalizedName = placeName
          .toLowerCase()
          .trim()
          .replace(/[^a-z0-9]/g, '');

        const canonicalKey = `${normalizedName}|${roundedX},${roundedY}`;

        if (!geotaggedClusters.has(canonicalKey)) {
          geotaggedClusters.set(canonicalKey, []);
        }
        geotaggedClusters.get(canonicalKey)!.push(geoLinkingAnnotation);
      }
    } catch {}
  }

  for (const [canonicalKey, clusterAnnotations] of geotaggedClusters) {
    const primaryAnnotation = clusterAnnotations[0];

    try {
      const geotaggingBody = primaryAnnotation.body?.find(
        (body: any) => body.purpose === 'geotagging',
      );
      const selectingBody = primaryAnnotation.body?.find(
        (body: any) => body.purpose === 'selecting',
      );
      const identifyingBody = primaryAnnotation.body?.find(
        (body: any) => body.purpose === 'identifying',
      );

      if (!geotaggingBody) continue;

      const geoSource = geotaggingBody.source;
      let placeName = '';
      let placeCategory = 'place';
      let coordinates: { x: number; y: number } | undefined;
      let modernName: string | undefined;
      let alternativeNames: string[] | undefined;
      let pixelCoordinates: { x: number; y: number } | undefined;

      if (geoSource.preferredTerm) {
        placeName = geoSource.preferredTerm;
      } else if (geoSource.label) {
        placeName = geoSource.label;
      } else if (geoSource.properties?.title) {
        placeName = geoSource.properties.title;
      } else if (identifyingBody?.source?.label) {
        placeName = identifyingBody.source.label;
      } else if (identifyingBody?.source?.preferredTerm) {
        placeName = identifyingBody.source.preferredTerm;
      }

      if (geoSource.category) {
        placeCategory = geoSource.category.split('/')[0];
      } else if (geoSource.properties?.category) {
        placeCategory = geoSource.properties.category.split('/')[0];
      } else if (identifyingBody?.source?.category) {
        placeCategory = identifyingBody.source.category.split('/')[0];
      }

      if (geoSource.alternativeTerms) {
        alternativeNames = geoSource.alternativeTerms;
      } else if (geoSource.properties?.alternativeTerms) {
        alternativeNames = geoSource.properties.alternativeTerms;
      } else if (identifyingBody?.source?.alternativeTerms) {
        alternativeNames = identifyingBody.source.alternativeTerms;
      }

      if (geoSource.geometry?.coordinates) {
        coordinates = {
          x: geoSource.geometry.coordinates[0],
          y: geoSource.geometry.coordinates[1],
        };
      } else if (geoSource.properties?.lat && geoSource.properties?.lon) {
        coordinates = {
          x: parseFloat(geoSource.properties.lon),
          y: parseFloat(geoSource.properties.lat),
        };
      } else if (geoSource.defined_by) {
        const pointMatch = geoSource.defined_by.match(
          /POINT\(([^\s]+)\s+([^)]+)\)/,
        );
        if (pointMatch) {
          coordinates = {
            x: parseFloat(pointMatch[1]),
            y: parseFloat(pointMatch[2]),
          };
        }
      }

      if (selectingBody?.selector?.type === 'PointSelector') {
        pixelCoordinates = {
          x: selectingBody.selector.x,
          y: selectingBody.selector.y,
        };
      }

      if (geoSource.properties?.display_name) {
        modernName = geoSource.properties.display_name;
      } else if (
        geoSource.properties?.name &&
        geoSource.properties.name !== placeName
      ) {
        modernName = geoSource.properties.name;
      }

      let mapInfo: any = undefined;
      let manifestUrl: string | undefined;
      let canvasUrl: string | undefined;

      if (selectingBody?.source) {
        canvasUrl = resolveCanvasSource(selectingBody.source);
        if (canvasUrl) {
          manifestUrl = canvasUrl.replace('/canvas/p1', '');

          try {
            mapInfo = await fetchMapMetadata(manifestUrl);
          } catch {}
        }
      }

      if (placeName) {
        const canonicalPlaceId = `clustered-${canonicalKey}`;
        const clusterLinkingAnnotationIds = clusterAnnotations.map(
          (annotation) => annotation.id,
        );

        const mapReferences: Array<{
          mapId: string;
          mapTitle: string;
          canvasId: string;
          linkingAnnotationId: string;
        }> = [];

        for (const annotation of clusterAnnotations) {
          const selectingBodyForMap = annotation.body?.find(
            (body: any) => body.purpose === 'selecting',
          );

          if (selectingBodyForMap?.source) {
            const canvasUrlForMap = resolveCanvasSource(
              selectingBodyForMap.source,
            );
            const manifestUrlForMap = canvasUrlForMap
              ? canvasUrlForMap.replace('/canvas/p1', '')
              : undefined;

            if (manifestUrlForMap) {
              try {
                const mapInfoForMap = await fetchMapMetadata(manifestUrlForMap);
                if (mapInfoForMap) {
                  mapReferences.push({
                    mapId: mapInfoForMap.id,
                    mapTitle: mapInfoForMap.title,
                    canvasId: mapInfoForMap.canvasId || '',
                    linkingAnnotationId: annotation.id,
                  });
                }
              } catch {}
            }
          }
        }

        const geoPlace: GazetteerPlace = {
          id: canonicalPlaceId,
          name: placeName,
          category: placeCategory,
          coordinates: coordinates || pixelCoordinates,
          coordinateType: coordinates ? 'geographic' : 'pixel',
          alternativeNames: alternativeNames,
          modernName: modernName,
          manifestUrl: manifestUrl,
          canvasUrl: canvasUrl,
          linkingAnnotationId: primaryAnnotation.id,
          creator: primaryAnnotation.creator,
          created: primaryAnnotation.created,
          modified: primaryAnnotation.modified,
          textParts: [],
          isGeotagged: true,
          hasPointSelection: !!pixelCoordinates,
          hasGeotagging: true,
          hasHumanVerification: true,
          targetAnnotationCount: clusterAnnotations.length,
          mapInfo,
          mapReferences: mapReferences,
          textRecognitionSources: [],
          targetIds: clusterLinkingAnnotationIds,
        };

        placeMap.set(canonicalPlaceId, geoPlace);
      }
    } catch {}
  }

  for (const linkingAnnotation of textLinkingAnnotations) {
    processedCount++;

    const elapsedTime = Date.now() - processingStartTime;
    if (elapsedTime > PROCESSING_TIME_LIMIT) {
      break;
    }

    if (!linkingAnnotation.target || !Array.isArray(linkingAnnotation.target)) {
      continue;
    }

    // Validate that targets are valid URLs or objects with valid IDs
    const validTargets = linkingAnnotation.target.filter((target: any) => {
      if (typeof target === 'string') {
        try {
          new URL(target);
          return true;
        } catch {
          return false;
        }
      } else if (target && (target.source || target.id)) {
        const targetUrl = target.source || target.id;
        try {
          new URL(targetUrl);
          return true;
        } catch {
          return false;
        }
      }
      return false;
    });

    if (validTargets.length === 0) {
      continue;
    }

    // Update the target array to only include valid targets
    linkingAnnotation.target = validTargets;

    if (targetsFetched >= MAX_TARGET_FETCHES) {
      break;
    }

    const textRecognitionSources: Array<{
      text: string;
      source: 'human' | 'ai-pipeline' | 'loghi-htr';
      confidence?: number;
      creator?: any;
      generator?: any;
      created?: string;
      targetId: string;
      isHumanVerified?: boolean;
      verifiedBy?: any;
      verifiedDate?: string;
      svgSelector?: string;
      canvasUrl?: string;
    }> = [];

    let allTargetsFailed = true;
    let manifestUrl: string | undefined;
    let canvasUrl: string | undefined;
    let mapInfo: any | undefined;

    let hasPointSelection = false;
    let hasGeotagging = false;

    let identifyingBody: any = null;
    let geotaggingBody: any = null;
    let selectingBody: any = null;

    if (linkingAnnotation.body && Array.isArray(linkingAnnotation.body)) {
      for (const body of linkingAnnotation.body) {
        if (body.purpose === 'selecting') {
          hasPointSelection = true;
          selectingBody = body;
        }
        if (body.purpose === 'geotagging') {
          hasGeotagging = true;
          geotaggingBody = body;
        }
        if (body.purpose === 'identifying') {
          identifyingBody = body;
        }
      }
    }

    let canonicalPlaceId: string;
    let canonicalName: string;
    let canonicalCategory: string;
    let geoCoordinates: { x: number; y: number } | undefined;
    let modernName: string | undefined;
    let alternativeNames: string[] | undefined;

    if (geotaggingBody && geotaggingBody.source) {
      const geoSource = geotaggingBody.source;
      canonicalPlaceId = geoSource.uri || geoSource.id || linkingAnnotation.id;

      canonicalName =
        geoSource.preferredTerm ||
        geoSource.label ||
        geoSource.properties?.title ||
        geoSource.properties?.name ||
        geoSource.properties?.display_name ||
        'Unknown Place';

      canonicalCategory = (
        geoSource.category ||
        geoSource.properties?.category ||
        geoSource.properties?.place_rank ||
        'place'
      )
        .toString()
        .split('/')[0];

      if (geoSource.geometry?.coordinates) {
        geoCoordinates = {
          x: geoSource.geometry.coordinates[0],
          y: geoSource.geometry.coordinates[1],
        };
      } else if (geoSource.coordinates) {
        geoCoordinates = {
          x: geoSource.coordinates.longitude,
          y: geoSource.coordinates.latitude,
        };
      } else if (geoSource.properties?.lat && geoSource.properties?.lon) {
        geoCoordinates = {
          x: parseFloat(geoSource.properties.lon),
          y: parseFloat(geoSource.properties.lat),
        };
      }

      if (geoSource.properties?.display_name) {
        modernName = geoSource.properties.display_name;
      } else if (
        geoSource.properties?.name &&
        geoSource.properties.name !== canonicalName
      ) {
        modernName = geoSource.properties.name;
      }

      alternativeNames =
        geoSource.alternativeTerms || geoSource.properties?.alternativeTerms;
    } else if (identifyingBody && identifyingBody.source) {
      const identifyingSource = identifyingBody.source;
      canonicalPlaceId =
        identifyingSource.uri || identifyingSource.id || linkingAnnotation.id;
      canonicalName =
        identifyingSource.preferredTerm ||
        identifyingSource.label ||
        'Unknown Place';
      canonicalCategory = (identifyingSource.category || 'place').split('/')[0];
      alternativeNames = identifyingSource.alternativeTerms;
    } else {
      canonicalPlaceId = linkingAnnotation.id;
      canonicalName = '';
      canonicalCategory = 'place';
    }

    // Prepare target IDs for batch fetching
    const targetIdsToFetch: Array<{ id: string; url: string }> = [];
    for (let i = 0; i < linkingAnnotation.target.length; i++) {
      if (targetsFetched + targetIdsToFetch.length >= MAX_TARGET_FETCHES) {
        break;
      }

      const targetUrl = linkingAnnotation.target[i];
      let targetId = '';

      if (typeof targetUrl === 'string') {
        targetId = targetUrl;
      } else if (targetUrl.source) {
        targetId = targetUrl.source;
      } else if (targetUrl.id) {
        targetId = targetUrl.id;
      }

      if (!targetId) continue;

      if (failedTargetIds.has(targetId)) {
        blacklistedSkipped++;
        continue;
      }

      targetIdsToFetch.push({ id: targetId, url: targetUrl });
    }

    // Fetch targets in parallel batches of 10 for 5-10x performance improvement
    const BATCH_SIZE = 10;
    for (
      let batchStart = 0;
      batchStart < targetIdsToFetch.length;
      batchStart += BATCH_SIZE
    ) {
      const batchTargets = targetIdsToFetch.slice(
        batchStart,
        batchStart + BATCH_SIZE,
      );
      const batchResults = await Promise.all(
        batchTargets.map((t) => fetchTargetAnnotation(t.id)),
      );

      // Process each batch result with its corresponding target ID
      for (let i = 0; i < batchResults.length; i++) {
        const targetAnnotation = batchResults[i];
        const targetId = batchTargets[i]?.id;
        if (!targetId) continue;
        targetsFetched++;

        if (!targetAnnotation) {
          continue;
        }

        if (targetAnnotation.motivation !== 'textspotting') {
          continue;
        }

        allTargetsFailed = false;

        let isHumanVerified = false;
        let verifiedBy: any = undefined;
        let verifiedDate: string | undefined = undefined;

        if (targetAnnotation.body && Array.isArray(targetAnnotation.body)) {
          const assessingBody = targetAnnotation.body.find(
            (body: any) =>
              body.purpose === 'assessing' && body.value === 'checked',
          );

          if (assessingBody) {
            isHumanVerified = true;
            verifiedBy = assessingBody.creator;
            verifiedDate = assessingBody.created;
          }
        }

<<<<<<< HEAD
      let svgSelector: string | undefined;
      let targetCanvasUrl: string | undefined;

      if (
        targetAnnotation.target &&
        typeof targetAnnotation.target === 'object'
      ) {
        if (targetAnnotation.target.source) {
          targetCanvasUrl = targetAnnotation.target.source;
        }
        if (
          targetAnnotation.target.selector &&
          targetAnnotation.target.selector.type === 'SvgSelector'
        ) {
          svgSelector = targetAnnotation.target.selector.value;
        }
      }

      if (targetAnnotation.body && Array.isArray(targetAnnotation.body)) {
        for (const body of targetAnnotation.body) {
          if (body.value && typeof body.value === 'string') {
            if (body.purpose === 'assessing' && body.value === 'checked') {
              continue;
            }
=======
        if (targetAnnotation.body && Array.isArray(targetAnnotation.body)) {
          for (const body of targetAnnotation.body) {
            if (body.value && typeof body.value === 'string') {
              if (body.purpose === 'assessing' && body.value === 'checked') {
                continue;
              }
>>>>>>> e5f0d3a2

              let source: 'human' | 'ai-pipeline' | 'loghi-htr' = 'ai-pipeline';

              if (body.creator) {
                source = 'human';
              } else if (body.generator) {
                if (
                  body.generator.label &&
                  body.generator.label.includes('Loghi')
                ) {
                  source = 'loghi-htr';
                } else {
                  source = 'ai-pipeline';
                }
              }

<<<<<<< HEAD
            textRecognitionSources.push({
              text: body.value.trim(),
              source,
              creator: body.creator,
              generator: body.generator,
              created: body.created,
              targetId: targetId,
              isHumanVerified,
              verifiedBy,
              verifiedDate,
              svgSelector,
              canvasUrl: targetCanvasUrl,
            });
=======
              textRecognitionSources.push({
                text: body.value.trim(),
                source,
                creator: body.creator,
                generator: body.generator,
                created: body.created,
                targetId: targetId,
                isHumanVerified,
                verifiedBy,
                verifiedDate,
              });
            }
>>>>>>> e5f0d3a2
          }
        }

        if (!manifestUrl && targetAnnotation.target?.source) {
          canvasUrl = targetAnnotation.target.source;
          if (canvasUrl) {
            manifestUrl = canvasUrl.replace('/canvas/p1', '');

            try {
              mapInfo = await fetchMapMetadata(manifestUrl);
            } catch {}
          }
        }
      } // End of batch results processing
    } // End of batch fetching loop

    if (
      allTargetsFailed &&
      textRecognitionSources.length === 0 &&
      !geotaggingBody
    ) {
      continue;
    }

    if (!canonicalName && textRecognitionSources.length > 0) {
      const textsByTarget = new Map<
        string,
        Array<{
          text: string;
          source: string;
          priority: number;
        }>
      >();

      for (const src of textRecognitionSources) {
        const priority =
          src.source === 'human' ? 1 : src.source === 'loghi-htr' ? 2 : 3;

        if (!textsByTarget.has(src.targetId)) {
          textsByTarget.set(src.targetId, []);
        }

        textsByTarget.get(src.targetId)!.push({
          text: src.text.trim(),
          source: src.source,
          priority,
        });
      }

      const bestTextsFromEachTarget: string[] = [];

      for (const texts of textsByTarget.values()) {
        const bestText = texts.sort((a, b) => a.priority - b.priority)[0];

        if (bestText && bestText.text) {
          bestTextsFromEachTarget.push(bestText.text);
        }
      }

      canonicalName = bestTextsFromEachTarget.join(' ').trim();

      if (canonicalPlaceId === linkingAnnotation.id && canonicalName) {
        const normalizedText = canonicalName
          .toLowerCase()
          .trim()
          .replace(/[^a-z0-9]/g, '-');
        canonicalPlaceId = `text-based-${normalizedText}`;
      }
    }

    let pixelCoordinates: { x: number; y: number } | undefined;
    if (selectingBody && selectingBody.selector?.type === 'PointSelector') {
      pixelCoordinates = {
        x: selectingBody.selector.x,
        y: selectingBody.selector.y,
      };
    }

    const hasHumanVerification = textRecognitionSources.some(
      (source) => source.isHumanVerified,
    );

    let place = placeMap.get(canonicalPlaceId);

    if (place) {
      if (place.textRecognitionSources) {
        const allSources = [
          ...place.textRecognitionSources,
          ...textRecognitionSources,
        ];
        place.textRecognitionSources =
          deduplicateTextRecognitionSources(allSources);
      } else {
        place.textRecognitionSources = deduplicateTextRecognitionSources(
          textRecognitionSources,
        );
      }

      place.targetAnnotationCount =
        (place.targetAnnotationCount || 0) + linkingAnnotation.target.length;

      if (hasHumanVerification) {
        place.hasHumanVerification = true;
      }

      if (mapInfo) {
        if (!place.mapReferences) {
          place.mapReferences = [];
        }
        place.mapReferences.push({
          mapId: mapInfo.id,
          mapTitle: mapInfo.title,
          canvasId: mapInfo.canvasId || '',
        });
      }
    } else {
      place = {
        id: canonicalPlaceId,
        name: canonicalName || 'Unknown Place',
        category: canonicalCategory,
        coordinates: geoCoordinates || pixelCoordinates,
        coordinateType: geoCoordinates ? 'geographic' : 'pixel',
        alternativeNames: alternativeNames,
        modernName: modernName,
        manifestUrl: manifestUrl,
        canvasUrl: canvasUrl,
        targetIds: linkingAnnotation.target,
        linkingAnnotationId: linkingAnnotation.id,
        creator: linkingAnnotation.creator,
        created: linkingAnnotation.created,
        modified: linkingAnnotation.modified,
        textParts: textRecognitionSources.map((src) => ({
          value: src.text,
          source: src.source === 'human' ? 'creator' : 'loghi',
          targetId: src.targetId,
        })),
        isGeotagged: hasGeotagging,
        hasPointSelection,
        hasGeotagging,
        hasHumanVerification,
        targetAnnotationCount: linkingAnnotation.target.length,
        mapInfo,
        textRecognitionSources: deduplicateTextRecognitionSources(
          textRecognitionSources,
        ),
      };

      placeMap.set(canonicalPlaceId, place);
    }

    processedCount++;
  }

  for (const geoAnnotation of annotationsData.geotagging) {
    try {
      if (geoAnnotation.body && geoAnnotation.body.value) {
        const geoPlaceName = geoAnnotation.body.value;
        const geoKey = `geo_${geoAnnotation.id}`;

        let existingPlace: GazetteerPlace | undefined;
        for (const place of placeMap.values()) {
          if (
            place.name === geoPlaceName ||
            place.alternativeNames?.includes(geoPlaceName)
          ) {
            existingPlace = place;
            break;
          }
        }

        if (existingPlace) {
          existingPlace.isGeotagged = true;
          existingPlace.hasGeotagging = true;
          existingPlace.coordinates =
            geoAnnotation.body.latitude && geoAnnotation.body.longitude
              ? {
                  x: geoAnnotation.body.longitude,
                  y: geoAnnotation.body.latitude,
                }
              : existingPlace.coordinates;
          existingPlace.coordinateType = 'geographic';

          if (!existingPlace.annotations) {
            existingPlace.annotations = [];
          }
          existingPlace.annotations.push(geoAnnotation.id);
        } else {
          const geoPlace: GazetteerPlace = {
            id: geoAnnotation.id,
            name: geoPlaceName,
            category: geoAnnotation.body.category || 'place',
            coordinates:
              geoAnnotation.body.latitude && geoAnnotation.body.longitude
                ? {
                    x: geoAnnotation.body.longitude,
                    y: geoAnnotation.body.latitude,
                  }
                : undefined,
            coordinateType: 'geographic',
            creator: geoAnnotation.creator,
            created: geoAnnotation.created,
            modified: geoAnnotation.modified,
            annotations: [geoAnnotation.id],
            textParts: [],
            isGeotagged: true,
            hasGeotagging: true,
            targetAnnotationCount: 0,
            textRecognitionSources: [],
          };

          placeMap.set(geoKey, geoPlace);
        }
      }
    } catch {}
  }

  const places = Array.from(placeMap.values());

  // Count places by source
  const geotaggedPlaces = places.filter((p) => p.isGeotagged).length;
  const textPlaces = places.length - geotaggedPlaces;

  const actualProcessed = limitedLinkingAnnotations.length;
  const truncated = totalLinkingAnnotations > MAX_LINKING_ANNOTATIONS;
  let warning: string | undefined;

  if (truncated) {
    warning = `Data limited: processed ${actualProcessed} of ${totalLinkingAnnotations} available annotations due to serverless timeout constraints. Some places may be missing.`;
  }

  return {
    places,
    totalAnnotations: totalLinkingAnnotations,
    processedAnnotations: actualProcessed,
    truncated,
    warning,
  };
}

function formatCategoryLabel(category: string): string {
  const categoryMap: Record<string, string> = {
    place: 'Place',
    plaats: 'Settlement',
    eiland: 'Island',
    rivier: 'River',
    berg: 'Mountain',
    kaap: 'Cape',
    baai: 'Bay',
    meer: 'Lake',
    landstreek: 'Region',
    gebouw: 'Building',
    ondiepte: 'Shoals',
    rif: 'Reef',
    voorde: 'Ford',
    lagune: 'Lagoon',
    wijk: 'District',
  };

  return categoryMap[category] || category;
}

export function createSlugFromName(name: string): string {
  return name
    .toLowerCase()
    .trim()
    .replace(/[^a-z0-9\s-]/g, '')
    .replace(/\s+/g, '-')
    .replace(/-+/g, '-')
    .replace(/^-|-$/g, '');
}

function deduplicateTextRecognitionSources(
  sources: Array<{
    text: string;
    source: 'human' | 'ai-pipeline' | 'loghi-htr';
    confidence?: number;
    creator?: any;
    generator?: any;
    created?: string;
    targetId: string;
    isHumanVerified?: boolean;
    verifiedBy?: any;
    verifiedDate?: string;
  }>,
): typeof sources {
  const textMap = new Map<string, (typeof sources)[0] & { priority: number }>();

  for (const src of sources) {
    const normalizedText = src.text.toLowerCase().trim();
    const priority =
      src.source === 'human' ? 1 : src.source === 'loghi-htr' ? 2 : 3;

    if (
      !textMap.has(normalizedText) ||
      textMap.get(normalizedText)!.priority > priority
    ) {
      textMap.set(normalizedText, { ...src, priority });
    }
  }

  return Array.from(textMap.values()).map(({ priority, ...rest }) => rest);
}

export function invalidateCache(): void {
  cachedPlaces = null;
  cachedCategories = null;
  cachedMetadata = null;
  cacheTimestamp = 0;
  cacheVersion = 0; // Reset version
  failedTargetIds.clear();
  blacklistCacheTime = 0;
}

// Cache is now lazily initialized on first request, not invalidated at module load
// This prevents race conditions and duplicate fetches in serverless environment

export function getCacheStatus(): {
  isValid: boolean;
  ageMinutes: number;
  hasData: boolean;
  blacklistSize: number;
  blacklistAgeMinutes: number;
} {
  const now = Date.now();
  const age = now - cacheTimestamp;
  const blacklistAge = now - blacklistCacheTime;
  return {
    isValid: age < CACHE_DURATION,
    ageMinutes: Math.round(age / (1000 * 60)),
    hasData: !!cachedPlaces,
    blacklistSize: failedTargetIds.size,
    blacklistAgeMinutes: Math.round(blacklistAge / (1000 * 60)),
  };
}

export function getCacheInfo(): {
  cached: boolean;
  cacheAge: number;
  totalPlaces: number;
} {
  const now = Date.now();
  const age = cacheTimestamp > 0 ? now - cacheTimestamp : 0;
  return {
    cached: !!cachedPlaces && age < CACHE_DURATION,
    cacheAge: Math.round(age / 1000), // age in seconds
    totalPlaces: cachedPlaces?.length || 0,
  };
}<|MERGE_RESOLUTION|>--- conflicted
+++ resolved
@@ -1277,39 +1277,30 @@
           }
         }
 
-<<<<<<< HEAD
-      let svgSelector: string | undefined;
-      let targetCanvasUrl: string | undefined;
-
-      if (
-        targetAnnotation.target &&
-        typeof targetAnnotation.target === 'object'
-      ) {
-        if (targetAnnotation.target.source) {
-          targetCanvasUrl = targetAnnotation.target.source;
-        }
+        let svgSelector: string | undefined;
+        let targetCanvasUrl: string | undefined;
+
         if (
-          targetAnnotation.target.selector &&
-          targetAnnotation.target.selector.type === 'SvgSelector'
+          targetAnnotation.target &&
+          typeof targetAnnotation.target === 'object'
         ) {
-          svgSelector = targetAnnotation.target.selector.value;
-        }
-      }
-
-      if (targetAnnotation.body && Array.isArray(targetAnnotation.body)) {
-        for (const body of targetAnnotation.body) {
-          if (body.value && typeof body.value === 'string') {
-            if (body.purpose === 'assessing' && body.value === 'checked') {
-              continue;
-            }
-=======
+          if (targetAnnotation.target.source) {
+            targetCanvasUrl = targetAnnotation.target.source;
+          }
+          if (
+            targetAnnotation.target.selector &&
+            targetAnnotation.target.selector.type === 'SvgSelector'
+          ) {
+            svgSelector = targetAnnotation.target.selector.value;
+          }
+        }
+
         if (targetAnnotation.body && Array.isArray(targetAnnotation.body)) {
           for (const body of targetAnnotation.body) {
             if (body.value && typeof body.value === 'string') {
               if (body.purpose === 'assessing' && body.value === 'checked') {
                 continue;
               }
->>>>>>> e5f0d3a2
 
               let source: 'human' | 'ai-pipeline' | 'loghi-htr' = 'ai-pipeline';
 
@@ -1326,21 +1317,45 @@
                 }
               }
 
-<<<<<<< HEAD
-            textRecognitionSources.push({
-              text: body.value.trim(),
-              source,
-              creator: body.creator,
-              generator: body.generator,
-              created: body.created,
-              targetId: targetId,
-              isHumanVerified,
-              verifiedBy,
-              verifiedDate,
-              svgSelector,
-              canvasUrl: targetCanvasUrl,
-            });
-=======
+              textRecognitionSources.push({
+                text: body.value.trim(),
+                source,
+                creator: body.creator,
+                generator: body.generator,
+                created: body.created,
+                targetId: targetId,
+                isHumanVerified,
+                verifiedBy,
+                verifiedDate,
+                svgSelector,
+                canvasUrl: targetCanvasUrl,
+              });
+            }
+          }
+        }
+
+        if (targetAnnotation.body && Array.isArray(targetAnnotation.body)) {
+          for (const body of targetAnnotation.body) {
+            if (body.value && typeof body.value === 'string') {
+              if (body.purpose === 'assessing' && body.value === 'checked') {
+                continue;
+              }
+
+              let source: 'human' | 'ai-pipeline' | 'loghi-htr' = 'ai-pipeline';
+
+              if (body.creator) {
+                source = 'human';
+              } else if (body.generator) {
+                if (
+                  body.generator.label &&
+                  body.generator.label.includes('Loghi')
+                ) {
+                  source = 'loghi-htr';
+                } else {
+                  source = 'ai-pipeline';
+                }
+              }
+
               textRecognitionSources.push({
                 text: body.value.trim(),
                 source,
@@ -1353,7 +1368,6 @@
                 verifiedDate,
               });
             }
->>>>>>> e5f0d3a2
           }
         }
 
